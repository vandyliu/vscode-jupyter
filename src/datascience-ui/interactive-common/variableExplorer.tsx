--- conflicted
+++ resolved
@@ -283,7 +283,6 @@
             newGridHeight = this.calculateGridHeight(this.props.viewHeight);
         }
 
-<<<<<<< HEAD
         // Disabling variable explorer during debugging because of https://github.com/microsoft/vscode-jupyter/issues/6081
         if (this.props.debugging) {
             return (
@@ -315,37 +314,12 @@
                         emptyRowsView={VariableExplorerEmptyRowsView}
                         rowRenderer={VariableExplorerRowRenderer}
                         onGridSort={this.sortRows}
+                        sortColumn="name"
+                        sortDirection="ASC"
                     />
                 </div>
             );
         }
-=======
-        return (
-            <div
-                id="variable-explorer-data-grid"
-                role="table"
-                aria-label={getLocString('DataScience.collapseVariableExplorerLabel', 'Variables')}
-            >
-                <AdazzleReactDataGrid
-                    columns={this.gridColumns.map((c) => {
-                        return { ...defaultColumnProperties, ...c };
-                    })}
-                    // eslint-disable-next-line
-                    rowGetter={this.getRow}
-                    rowsCount={this.props.variables.length}
-                    minHeight={newGridHeight || this.state.gridHeight}
-                    headerRowHeight={this.getRowHeight()}
-                    rowHeight={this.getRowHeight()}
-                    onRowDoubleClick={this.rowDoubleClick}
-                    emptyRowsView={VariableExplorerEmptyRowsView}
-                    rowRenderer={VariableExplorerRowRenderer}
-                    onGridSort={this.sortRows}
-                    sortColumn="name"
-                    sortDirection="ASC"
-                />
-            </div>
-        );
->>>>>>> ac8a6d0c
     }
 
     private saveCurrentSize() {
