--- conflicted
+++ resolved
@@ -3,32 +3,21 @@
 import { getLocString } from '../../../react-common/locReactSide';
 
 interface IProps {
-    currentVariableName: string | undefined;
     handleRefreshRequest(): void;
     // eslint-disable-next-line @typescript-eslint/no-explicit-any
     submitCommand(data: { command: string; args: any }): void;
     onToggleFilter(): void;
 }
 
-<<<<<<< HEAD
-interface IToolbarIconProps {
+interface IToolbarButtonProps {
     title: string;
     command: DataWranglerCommands;
-=======
-interface IToolbarButtonProps {
-    title: string;
-    command: string;
->>>>>>> a062be34
     // eslint-disable-next-line @typescript-eslint/no-explicit-any
     args: any;
     // eslint-disable-next-line @typescript-eslint/no-explicit-any
     submitCommand(data: { command: string; args: any }): void;
 }
-<<<<<<< HEAD
-export class ToolbarIcon extends React.PureComponent<IToolbarIconProps> {
-=======
 export class ToolbarButton extends React.PureComponent<IToolbarButtonProps> {
->>>>>>> a062be34
     render() {
         return (
             <div
@@ -65,31 +54,17 @@
                     justifyContent: 'start'
                 }}
             >
-<<<<<<< HEAD
-                <ToolbarIcon
-                    title="Export to CSV"
-                    command={DataWranglerCommands.ExportToCsv}
-                    args={null}
-                    submitCommand={this.props.submitCommand}
-                />
-                <ToolbarIcon
-                    title="Open as Python script"
-                    command={DataWranglerCommands.ExportToPythonScript}
-                    args={null}
-                    submitCommand={this.props.submitCommand}
-=======
                 <ToolbarButton
                     submitCommand={this.props.submitCommand}
                     title={getLocString('DataScience.dataWranglerExportCsv', 'Export to CSV')}
                     command={DataWranglerCommands.ExportToCsv}
-                    args={{variableName: this.props.currentVariableName}}
+                    args={null}
                 />
                 <ToolbarButton
                     submitCommand={this.props.submitCommand}
                     title={getLocString('DataScience.dataWranglerExportPython', 'Open as Python script')}
                     command={DataWranglerCommands.ExportToPythonScript}
                     args={null}
->>>>>>> a062be34
                 />
             </div>
         );
