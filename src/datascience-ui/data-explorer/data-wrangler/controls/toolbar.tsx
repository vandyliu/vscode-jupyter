--- conflicted
+++ resolved
@@ -54,7 +54,6 @@
                     justifyContent: 'start'
                 }}
             >
-<<<<<<< HEAD
                 <ToolbarButton
                     submitCommand={this.props.submitCommand}
                     title="Export to CSV"
@@ -67,41 +66,6 @@
                     command={DataWranglerCommands.ExportToPythonScript}
                     args={null}
                 />
-                {/* <div
-                    className="codicon codicon-filter codicon-button"
-                    onClick={() => this.props.onToggleFilter()}
-                    title="Toggle filters"
-                /> */}
-=======
-                <div
-                    style={{ paddingRight: '15px', display: 'inline-block', cursor: 'pointer' }}
-                    onClick={() => this.props.submitCommand({ command: DataWranglerCommands.ExportToCsv, args: null })}
-                >
-                    <div
-                        className="codicon codicon-export codicon-button"
-                        style={{ verticalAlign: 'middle' }}
-                        title="Export to CSV"
-                    />
-                    <span style={{ verticalAlign: 'middle', paddingLeft: '4px', paddingBottom: '4px' }}>
-                        Export CSV
-                    </span>
-                </div>
-                <div
-                    style={{ paddingRight: '15px', display: 'inline-block', cursor: 'pointer' }}
-                    onClick={() =>
-                        this.props.submitCommand({ command: DataWranglerCommands.ExportToPythonScript, args: null })
-                    }
-                >
-                    <div
-                        className="codicon codicon-go-to-file codicon-button"
-                        style={{ verticalAlign: 'middle' }}
-                        title="Open as Python script"
-                    />
-                    <span style={{ verticalAlign: 'middle', paddingLeft: '4px', paddingBottom: '4px' }}>
-                        Open as Python script
-                    </span>
-                </div>
->>>>>>> a94af509
             </div>
         );
     }
