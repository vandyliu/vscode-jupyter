--- conflicted
+++ resolved
@@ -42,15 +42,10 @@
 import { createDeferred } from '../../client/common/utils/async';
 initializeIcons(); // Register all FluentUI icons being used to prevent developer console errors
 
-<<<<<<< HEAD
-const SliceableTypes: Set<string> = new Set<string>(['ndarray', 'Tensor', 'EagerTensor']);
+const SliceableTypes: Set<string> = new Set<string>(['ndarray', 'Tensor', 'EagerTensor', 'DataArray']);
 const RowNumberColumnName = 'No.'; // Unique key for our column containing row numbers
 const onigasmPromise = createDeferred<boolean>();
 const monacoPromise = createDeferred();
-=======
-const SliceableTypes: Set<string> = new Set<string>(['ndarray', 'Tensor', 'EagerTensor', 'DataArray']);
-const RowNumberColumnName = uuid(); // Unique key for our column containing row numbers
->>>>>>> d458944c
 
 // Our css has to come after in order to override body styles
 export interface IMainPanelProps {
