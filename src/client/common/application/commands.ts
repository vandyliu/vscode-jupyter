--- conflicted
+++ resolved
@@ -167,16 +167,13 @@
     [DSCommands.NotebookEditorKeybindSave]: [];
     [DSCommands.NotebookEditorKeybindUndo]: [];
     [DSCommands.DebugNotebook]: [];
-<<<<<<< HEAD
+    [DSCommands.RunByLine]: [NotebookCell];
+    [DSCommands.RunByLineContinue]: [NotebookCell];
+    [DSCommands.RunByLineStop]: [NotebookCell];
 
     // Data Wrangler
     [DSCommands.OpenDataWrangler]: [];
     [DSCommands.UpdateOrCreateDataWrangler]: [];
     [DSCommands.RefreshDataWrangler]: [];
     [DSCommands.UndoDataWrangler]: [];
-=======
-    [DSCommands.RunByLine]: [NotebookCell];
-    [DSCommands.RunByLineContinue]: [NotebookCell];
-    [DSCommands.RunByLineStop]: [NotebookCell];
->>>>>>> 2004ee9e
 }