--- conflicted
+++ resolved
@@ -14,13 +14,7 @@
 import { traceDecorators, traceError, traceInfo, traceVerbose, traceWarning } from '../../../common/logger';
 import { IFileSystem } from '../../../common/platform/types';
 
-<<<<<<< HEAD
 import { ReadWrite } from '../../../common/types';
-=======
-import { IPythonExecutionFactory } from '../../../common/process/types';
-import { ReadWrite, Resource } from '../../../common/types';
-import { sleep } from '../../../common/utils/async';
->>>>>>> 08b8a44d
 import { noop } from '../../../common/utils/misc';
 import { IEnvironmentActivationService } from '../../../interpreter/activation/types';
 import { IInterpreterService } from '../../../interpreter/contracts';
@@ -188,12 +182,8 @@
             }
         }
     }
-<<<<<<< HEAD
     public async searchForKernel(
-=======
-    public async searchAndRegisterKernel(
         resource: Resource,
->>>>>>> 08b8a44d
         interpreter: PythonEnvironment,
         cancelToken?: CancellationToken
     ): Promise<IJupyterKernelSpec | undefined> {
@@ -208,133 +198,9 @@
 
             return found;
         }
-<<<<<<< HEAD
 
         // Otherwise create one from the interpreter itself
         return createDefaultKernelSpec(interpreter);
-=======
-
-        // Othewise register the interpreter as a new kernel
-        return this.registerKernel(resource, interpreter, disableUI, cancelToken);
-    }
-
-    /**
-     * Registers an interpreter as a kernel.
-     * The assumption is that `ipykernel` has been installed in the interpreter.
-     * Kernel created will have following characteristics:
-     * - display_name = Display name of the interpreter.
-     * - metadata.interperter = Interpreter information (useful in finding a kernel that matches a given interpreter)
-     * - env = Will have environment variables of the activated environment.
-     *
-     * @param {PythonEnvironment} interpreter
-     * @param {boolean} [disableUI]
-     * @param {CancellationToken} [cancelToken]
-     * @returns {Promise<IJupyterKernelSpec>}
-     * @memberof KernelService
-     */
-    // eslint-disable-next-line
-    // eslint-disable-next-line complexity
-    @captureTelemetry(Telemetry.RegisterInterpreterAsKernel, undefined, true)
-    @traceDecorators.error('Failed to register an interpreter as a kernel')
-    @reportAction(ReportableAction.KernelsRegisterKernel)
-    // eslint-disable-next-line
-    public async registerKernel(
-        resource: Resource,
-        interpreter: PythonEnvironment,
-        disableUI?: boolean,
-        cancelToken?: CancellationToken
-    ): Promise<IJupyterKernelSpec | undefined> {
-        if (!interpreter.displayName) {
-            throw new Error('Interpreter does not have a display name');
-        }
-
-        const execServicePromise = this.execFactory.createActivatedEnvironment({
-            interpreter,
-            allowEnvironmentFetchExceptions: true,
-            bypassCondaExecution: true
-        });
-        // Swallow errors if we get out of here and not resolve this.
-        execServicePromise.ignoreErrors();
-        const name = this.generateKernelNameForInterpreter(interpreter);
-        // If ipykernel is not installed, prompt to install it.
-        if (!(await this.kernelDependencyService.areDependenciesInstalled(interpreter, cancelToken)) && !disableUI) {
-            // If we wish to wait for installation to complete, we must provide a cancel token.
-            const token = new CancellationTokenSource();
-            const response = await this.kernelDependencyService.installMissingDependencies(
-                interpreter,
-                wrapCancellationTokens(cancelToken, token.token)
-            );
-            if (response !== KernelInterpreterDependencyResponse.ok) {
-                traceWarning(
-                    `Prompted to install ipykernel, however ipykernel not installed in the interpreter ${interpreter.path}. Response ${response}`
-                );
-                return;
-            }
-        }
-
-        if (Cancellation.isCanceled(cancelToken)) {
-            return;
-        }
-
-        const execService = await execServicePromise;
-        const output = await execService.execModule(
-            'ipykernel',
-            ['install', '--user', '--name', name, '--display-name', interpreter.displayName],
-            {
-                throwOnStdErr: false,
-                encoding: 'utf8',
-                token: cancelToken
-            }
-        );
-        if (Cancellation.isCanceled(cancelToken)) {
-            return;
-        }
-
-        let kernel = await this.kernelFinder.findKernelSpec(resource, interpreter, cancelToken);
-        // Wait for at least 5s. We know launching a python (conda env) process on windows can sometimes take around 4s.
-        for (let counter = 0; counter < 10; counter += 1) {
-            if (Cancellation.isCanceled(cancelToken)) {
-                return;
-            }
-            if (kernel) {
-                break;
-            }
-            traceWarning('Waiting for 500ms for registered kernel to get detected');
-            // Wait for jupyter server to get updated with the new kernel information.
-            await sleep(500);
-            kernel = await this.kernelFinder.findKernelSpec(resource, interpreter, cancelToken);
-        }
-        if (!kernel) {
-            // Possible user doesn't have kernelspec installed.
-            kernel = await this.getKernelSpecFromStdOut(await execService.getExecutablePath(), output.stdout).catch(
-                (ex) => {
-                    traceError('Failed to get kernelspec from stdout', ex);
-                    return undefined;
-                }
-            );
-        }
-        if (!kernel) {
-            const error = `Kernel not created with the name ${name}, display_name ${interpreter.displayName}. Output is ${output.stdout}`;
-            throw new Error(error);
-        }
-        if (!(kernel instanceof JupyterKernelSpec)) {
-            const error = `Kernel not registered locally, created with the name ${name}, display_name ${interpreter.displayName}. Output is ${output.stdout}`;
-            throw new Error(error);
-        }
-        if (!kernel.specFile) {
-            const error = `kernel.json not created with the name ${name}, display_name ${interpreter.displayName}. Output is ${output.stdout}`;
-            throw new Error(error);
-        }
-
-        // Update the json with our environment.
-        await this.updateKernelEnvironment(interpreter, kernel, cancelToken, true);
-
-        sendTelemetryEvent(Telemetry.RegisterAndUseInterpreterAsKernel);
-        traceInfo(
-            `Kernel successfully registered for ${interpreter.path} with the name=${name} and spec can be found here ${kernel.specFile}`
-        );
-        return kernel;
->>>>>>> 08b8a44d
     }
 
     public async updateKernelEnvironment(
