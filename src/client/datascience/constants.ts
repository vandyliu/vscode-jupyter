// Copyright (c) Microsoft Corporation. All rights reserved.
// Licensed under the MIT License.
'use strict';

import * as path from 'path';
import { EXTENSION_ROOT_DIR, JVSC_EXTENSION_ID } from '../common/constants';
import { IS_WINDOWS } from '../common/platform/constants';

export const DefaultTheme = 'Default Light+';
// Identifier for the output panel that will display the output from the Jupyter Server.
export const JUPYTER_OUTPUT_CHANNEL = 'JUPYTER_OUTPUT_CHANNEL';

// Python Module to be used when instantiating the Python Daemon.
export const JupyterDaemonModule = 'vscode_datascience_helpers.jupyter_daemon';
export const KernelLauncherDaemonModule = 'vscode_datascience_helpers.kernel_launcher_daemon';

export const PythonExtension = 'ms-python.python';

export const LanguagesSupportedByPythonkernel = [
    'python',
    'html', // %%html
    'xml', // %%svg as svg is same as `xml`
    'javascript', // %%javascript, %%js
    'markdown', // %%markdown, %%latex
    'latex', // %%latex (some extensions register such languages)
    'shellscript', // %%script, %%bash, %%sh
    'bat', // %%script, %%bash, %%sh
    'powershell', // %%script powershell, %%script pwsh
    'kusto', // %%kqlmagic
    'ruby', // %%ruby
    'sql', // %%sql
    'perl', // %%perl
    'raw' // raw cells (no formatting)
];

// List of 'language' names that we know about. All should be lower case as that's how we compare.
export const KnownKernelLanguageAliases = new Map<string, string>([
    ['qsharp', 'q#'],
    ['csharp', 'c#'],
    ['fsharp', 'f#'],
    ['c++11', 'c++'],
    ['c++12', 'c++'],
    ['c++14', 'c++']
]);
export const jupyterLanguageToMonacoLanguageMapping = new Map([
    ['c#', 'csharp'],
    ['f#', 'fsharp'],
    ['q#', 'qsharp'],
    ['c++11', 'c++'],
    ['c++12', 'c++'],
    ['c++14', 'c++']
]);
/**
 * This will get updated with the list of VS Code languages.
 * This way, we can send those via telemetry, instead of having to hardcode the languages.
 */
export const VSCodeKnownNotebookLanguages: string[] = [
    'python',
    'r',
    'julia',
    'c++',
    'c#',
    'f#',
    'q#',
    'powershell',
    'java',
    'scala',
    'haskell',
    'bash',
    'cling',
    'rust',
    'sas',
    'sos'
];

export namespace Commands {
    export const RunAllCells = 'jupyter.runallcells';
    export const RunAllCellsAbove = 'jupyter.runallcellsabove';
    export const RunCellAndAllBelow = 'jupyter.runcellandallbelow';
    export const SetJupyterKernel = 'jupyter.setKernel';
    export const SwitchJupyterKernel = 'jupyter.switchKernel';
    export const RunAllCellsAbovePalette = 'jupyter.runallcellsabove.palette';
    export const RunCellAndAllBelowPalette = 'jupyter.runcurrentcellandallbelow.palette';
    export const RunToLine = 'jupyter.runtoline';
    export const RunFromLine = 'jupyter.runfromline';
    export const RunCell = 'jupyter.runcell';
    export const RunCurrentCell = 'jupyter.runcurrentcell';
    export const RunCurrentCellAdvance = 'jupyter.runcurrentcelladvance';
    export const CreateNewInteractive = 'jupyter.createnewinteractive';
    export const ImportNotebook = 'jupyter.importnotebook';
    export const ImportNotebookFile = 'jupyter.importnotebookfile';
    export const OpenNotebook = 'jupyter.opennotebook';
    export const OpenNotebookInPreviewEditor = 'jupyter.opennotebookInPreviewEditor';
    export const SelectJupyterURI = 'jupyter.selectjupyteruri';
    export const SelectNativeJupyterUriFromToolBar = 'jupyter.selectNativeJupyterUriFromToolBar';
    export const SelectJupyterCommandLine = 'jupyter.selectjupytercommandline';
    export const ExportFileAsNotebook = 'jupyter.exportfileasnotebook';
    export const ExportFileAndOutputAsNotebook = 'jupyter.exportfileandoutputasnotebook';
    export const UndoCells = 'jupyter.undocells';
    export const RedoCells = 'jupyter.redocells';
    export const RemoveAllCells = 'jupyter.removeallcells';
    export const InterruptKernel = 'jupyter.interruptkernel';
    export const RestartKernel = 'jupyter.restartkernel';
    export const NotebookEditorUndoCells = 'jupyter.notebookeditor.undocells';
    export const NotebookEditorRedoCells = 'jupyter.notebookeditor.redocells';
    export const NotebookEditorRemoveAllCells = 'jupyter.notebookeditor.removeallcells';
    export const NotebookEditorInterruptKernel = 'jupyter.notebookeditor.interruptkernel';
    export const NotebookEditorRestartKernel = 'jupyter.notebookeditor.restartkernel';
    export const NotebookEditorRunAllCells = 'jupyter.notebookeditor.runallcells';
    export const NotebookEditorRunSelectedCell = 'jupyter.notebookeditor.runselectedcell';
    export const NotebookEditorAddCellBelow = 'jupyter.notebookeditor.addcellbelow';
    export const ExpandAllCells = 'jupyter.expandallcells';
    export const CollapseAllCells = 'jupyter.collapseallcells';
    export const ExportOutputAsNotebook = 'jupyter.exportoutputasnotebook';
    export const ExecSelectionInInteractiveWindow = 'jupyter.execSelectionInteractive';
    export const RunFileInInteractiveWindows = 'jupyter.runFileInteractive';
    export const DebugFileInInteractiveWindows = 'jupyter.debugFileInteractive';
    export const AddCellBelow = 'jupyter.addcellbelow';
    export const DebugCurrentCellPalette = 'jupyter.debugcurrentcell.palette';
    export const DebugCell = 'jupyter.debugcell';
    export const DebugStepOver = 'jupyter.debugstepover';
    export const DebugContinue = 'jupyter.debugcontinue';
    export const DebugStop = 'jupyter.debugstop';
    export const RunCurrentCellAndAddBelow = 'jupyter.runcurrentcellandaddbelow';
    export const InsertCellBelowPosition = 'jupyter.insertCellBelowPosition';
    export const InsertCellBelow = 'jupyter.insertCellBelow';
    export const InsertCellAbove = 'jupyter.insertCellAbove';
    export const DeleteCells = 'jupyter.deleteCells';
    export const SelectCell = 'jupyter.selectCell';
    export const SelectCellContents = 'jupyter.selectCellContents';
    export const ExtendSelectionByCellAbove = 'jupyter.extendSelectionByCellAbove';
    export const ExtendSelectionByCellBelow = 'jupyter.extendSelectionByCellBelow';
    export const MoveCellsUp = 'jupyter.moveCellsUp';
    export const MoveCellsDown = 'jupyter.moveCellsDown';
    export const ChangeCellToMarkdown = 'jupyter.changeCellToMarkdown';
    export const ChangeCellToCode = 'jupyter.changeCellToCode';
    export const GotoNextCellInFile = 'jupyter.gotoNextCellInFile';
    export const GotoPrevCellInFile = 'jupyter.gotoPrevCellInFile';
    export const ScrollToCell = 'jupyter.scrolltocell';
    export const CreateNewNotebook = 'jupyter.createnewnotebook';
    export const ViewJupyterOutput = 'jupyter.viewOutput';
    export const ExportAsPythonScript = 'jupyter.exportAsPythonScript';
    export const ExportToHTML = 'jupyter.exportToHTML';
    export const ExportToPDF = 'jupyter.exportToPDF';
    export const Export = 'jupyter.export';
    export const NativeNotebookExport = 'jupyter.notebookeditor.export';
    export const SaveNotebookNonCustomEditor = 'jupyter.notebookeditor.save';
    export const SaveAsNotebookNonCustomEditor = 'jupyter.notebookeditor.saveAs';
    export const OpenNotebookNonCustomEditor = 'jupyter.notebookeditor.open';
    export const LatestExtension = 'jupyter.latestExtension';
    export const EnableLoadingWidgetsFrom3rdPartySource = 'jupyter.enableLoadingWidgetScriptsFromThirdPartySource';
    export const NotebookEditorExpandAllCells = 'jupyter.notebookeditor.expandallcells';
    export const NotebookEditorCollapseAllCells = 'jupyter.notebookeditor.collapseallcells';
    export const EnableDebugLogging = 'jupyter.enableDebugLogging';
    export const ResetLoggingLevel = 'jupyter.resetLoggingLevel';
    export const CreateGitHubIssue = 'jupyter.createGitHubIssue';
    export const SubmitGitHubIssue = 'jupyter.submitGitHubIssue';
    export const ShowDataViewer = 'jupyter.showDataViewer';
    export const RefreshDataViewer = 'jupyter.refreshDataViewer';
    export const ClearSavedJupyterUris = 'jupyter.clearSavedJupyterUris';
    export const OpenVariableView = 'jupyter.openVariableView';
    export const NotebookEditorKeybindSave = 'jupyter.notebookeditor.keybind.save';
    export const NotebookEditorKeybindUndo = 'jupyter.notebookeditor.keybind.undo';
    export const NotebookEditorKeybindRenderMarkdownAndSelectBelow =
        'jupyter.notebookeditor.keybind.renderMarkdownAndSelectBelow';
    export const NotebookEditorKeybindExecuteCell = 'jupyter.notebookeditor.keybind.executeCell';
    export const NotebookEditorToggleOutput = 'jupyter.notebookeditor.keybind.toggleOutput';
    export const InteractiveClearAll = 'jupyter.interactive.clearAllCells';
    export const InteractiveRemoveCell = 'jupyter.interactive.removeCell';
    export const InteractiveGoToCode = 'jupyter.interactive.goToCode';
    export const InteractiveCopyCell = 'jupyter.interactive.copyCell';
    export const InteractiveExportAsNotebook = 'jupyter.interactive.exportasnotebook';
    export const InteractiveExportAs = 'jupyter.interactive.exportas';
    export const DebugNotebook = 'jupyter.debugNotebook';
<<<<<<< HEAD

    // Data Wrangler
    export const OpenDataWrangler = 'jupyter.openDataWrangler';
    export const UpdateOrCreateDataWrangler = 'jupyter.openDataFrameInDataWrangler';
    export const RefreshDataWrangler = 'jupyter.refreshDataWrangler';
    export const UndoDataWrangler = 'jupyter.undoDataWrangler';
=======
    export const RunByLine = 'jupyter.runByLine';
    export const RunByLineContinue = 'jupyter.runByLineContinue';
    export const RunByLineStop = 'jupyter.runByLineStop';
>>>>>>> 2004ee9e
}

export namespace CodeLensCommands {
    // If not specified in the options this is the default set of commands in our design time code lenses
    export const DefaultDesignLenses = [Commands.RunCurrentCell, Commands.RunAllCellsAbove, Commands.DebugCell];
    // If not specified in the options this is the default set of commands in our debug time code lenses
    export const DefaultDebuggingLenses = [Commands.DebugContinue, Commands.DebugStop, Commands.DebugStepOver];
    // These are the commands that are allowed at debug time
    export const DebuggerCommands = [Commands.DebugContinue, Commands.DebugStop, Commands.DebugStepOver];
}

export namespace EditorContexts {
    export const HasCodeCells = 'jupyter.hascodecells';
    export const HaveInteractiveCells = 'jupyter.haveinteractivecells';
    export const HaveRedoableCells = 'jupyter.haveredoablecells';
    export const HaveInteractive = 'jupyter.haveinteractive';
    export const IsInteractiveActive = 'jupyter.isinteractiveactive';
    export const OwnsSelection = 'jupyter.ownsSelection';
    export const HaveNativeCells = 'jupyter.havenativecells';
    export const HaveNativeRedoableCells = 'jupyter.havenativeredoablecells';
    export const HaveNative = 'jupyter.havenative';
    export const IsNativeActive = 'jupyter.isnativeactive';
    export const UsingWebviewNotebook = 'jupyter.usingwebviewnotebook';
    export const IsInteractiveOrNativeActive = 'jupyter.isinteractiveornativeactive';
    export const IsPythonOrNativeActive = 'jupyter.ispythonornativeactive';
    export const IsPythonOrInteractiveActive = 'jupyter.ispythonorinteractiveeactive';
    export const IsPythonOrInteractiveOrNativeActive = 'jupyter.ispythonorinteractiveornativeeactive';
    export const HaveCellSelected = 'jupyter.havecellselected';
    export const CanRestartNotebookKernel = 'jupyter.notebookeditor.canrestartNotebookkernel';
    export const CanInterruptNotebookKernel = 'jupyter.notebookeditor.canInterruptNotebookKernel';
    export const CanDebug = 'jupyter.notebookeditor.canDebug';
    export const DebuggingInProgress = 'jupyter.notebookeditor.debuggingInProgress';
    export const RunByLineInProgress = 'jupyter.notebookeditor.runByLineInProgress';
    export const IsPythonNotebook = 'jupyter.ispythonnotebook';
    export const IsVSCodeNotebookActive = 'jupyter.isvscodenotebookactive';
    export const IsDataViewerActive = 'jupyter.dataViewerActive';
    export const IsDataWranglerActive = 'jupyter.dataWranglerActive';
    export const HasNativeNotebookOpen = 'jupyter.hasNativeNotebookOpen';
}

export namespace RegExpValues {
    export const PythonCellMarker = /^(#\s*%%|#\s*\<codecell\>|#\s*In\[\d*?\]|#\s*In\[ \])/;
    export const PythonMarkdownCellMarker = /^(#\s*%%\s*\[markdown\]|#\s*\<markdowncell\>)/;
    export const CheckJupyterRegEx = IS_WINDOWS ? /^jupyter?\.exe$/ : /^jupyter?$/;
    export const PyKernelOutputRegEx = /.*\s+(.+)$/m;
    export const KernelSpecOutputRegEx = /^\s*(\S+)\s+(\S+)$/;
    // This next one has to be a string because uglifyJS isn't handling the groups. We use named-js-regexp to parse it
    // instead.
    export const UrlPatternRegEx =
        '(?<PREFIX>https?:\\/\\/)((\\(.+\\s+or\\s+(?<IP>.+)\\))|(?<LOCAL>[^\\s]+))(?<REST>:.+)';
    export interface IUrlPatternGroupType {
        LOCAL: string | undefined;
        PREFIX: string | undefined;
        REST: string | undefined;
        IP: string | undefined;
    }
    export const HttpPattern = /https?:\/\//;
    export const ExtractPortRegex = /https?:\/\/[^\s]+:(\d+)[^\s]+/;
    export const ConvertToRemoteUri = /(https?:\/\/)([^\s])+(:\d+[^\s]*)/;
    export const ParamsExractorRegEx = /\S+\((.*)\)\s*{/;
    export const ArgsSplitterRegEx = /([^\s,]+)/;
    export const ShapeSplitterRegEx = /.*,\s*(\d+).*/;
    export const SvgHeightRegex = /(\<svg.*height=\")(.*?)\"/;
    export const SvgWidthRegex = /(\<svg.*width=\")(.*?)\"/;
    export const SvgSizeTagRegex = /\<svg.*tag=\"sizeTag=\{(.*),\s*(.*)\}\"/;
    export const StyleTagRegex = /\<style[\s\S]*\<\/style\>/m;
}

export enum Telemetry {
    ImportNotebook = 'DATASCIENCE.IMPORT_NOTEBOOK',
    RunCell = 'DATASCIENCE.RUN_CELL',
    RunCurrentCell = 'DATASCIENCE.RUN_CURRENT_CELL',
    RunCurrentCellAndAdvance = 'DATASCIENCE.RUN_CURRENT_CELL_AND_ADVANCE',
    RunAllCells = 'DATASCIENCE.RUN_ALL_CELLS',
    RunAllCellsAbove = 'DATASCIENCE.RUN_ALL_CELLS_ABOVE',
    RunCellAndAllBelow = 'DATASCIENCE.RUN_CELL_AND_ALL_BELOW',
    AddEmptyCellToBottom = 'DATASCIENCE.RUN_ADD_EMPTY_CELL_TO_BOTTOM',
    RunCurrentCellAndAddBelow = 'DATASCIENCE.RUN_CURRENT_CELL_AND_ADD_BELOW',
    InsertCellBelowPosition = 'DATASCIENCE.RUN_INSERT_CELL_BELOW_POSITION',
    InsertCellBelow = 'DATASCIENCE.RUN_INSERT_CELL_BELOW',
    InsertCellAbove = 'DATASCIENCE.RUN_INSERT_CELL_ABOVE',
    DeleteCells = 'DATASCIENCE.RUN_DELETE_CELLS',
    SelectCell = 'DATASCIENCE.RUN_SELECT_CELL',
    SelectCellContents = 'DATASCIENCE.RUN_SELECT_CELL_CONTENTS',
    ExtendSelectionByCellAbove = 'DATASCIENCE.RUN_EXTEND_SELECTION_BY_CELL_ABOVE',
    ExtendSelectionByCellBelow = 'DATASCIENCE.RUN_EXTEND_SELECTION_BY_CELL_BELOW',
    MoveCellsUp = 'DATASCIENCE.RUN_MOVE_CELLS_UP',
    MoveCellsDown = 'DATASCIENCE.RUN_MOVE_CELLS_DOWN',
    ChangeCellToMarkdown = 'DATASCIENCE.RUN_CHANGE_CELL_TO_MARKDOWN',
    ChangeCellToCode = 'DATASCIENCE.RUN_CHANGE_CELL_TO_CODE',
    GotoNextCellInFile = 'DATASCIENCE.GOTO_NEXT_CELL_IN_FILE',
    GotoPrevCellInFile = 'DATASCIENCE.GOTO_PREV_CELL_IN_FILE',
    RunSelectionOrLine = 'DATASCIENCE.RUN_SELECTION_OR_LINE',
    RunToLine = 'DATASCIENCE.RUN_TO_LINE',
    RunFromLine = 'DATASCIENCE.RUN_FROM_LINE',
    DeleteAllCells = 'DATASCIENCE.DELETE_ALL_CELLS',
    DeleteCell = 'DATASCIENCE.DELETE_CELL',
    GotoSourceCode = 'DATASCIENCE.GOTO_SOURCE',
    CopySourceCode = 'DATASCIENCE.COPY_SOURCE',
    RestartKernel = 'DS_INTERNAL.RESTART_KERNEL',
    RestartKernelCommand = 'DATASCIENCE.RESTART_KERNEL_COMMAND',
    ExportNotebookInteractive = 'DATASCIENCE.EXPORT_NOTEBOOK',
    Undo = 'DATASCIENCE.UNDO',
    Redo = 'DATASCIENCE.REDO',
    /**
     * Saving a notebook
     */
    Save = 'DATASCIENCE.SAVE',
    CellCount = 'DS_INTERNAL.CELL_COUNT',
    /**
     * Whether auto save feature in VS Code is enabled or not.
     */
    CreateNewInteractive = 'DATASCIENCE.CREATE_NEW_INTERACTIVE',
    ExpandAll = 'DATASCIENCE.EXPAND_ALL',
    CollapseAll = 'DATASCIENCE.COLLAPSE_ALL',
    SelectJupyterURI = 'DATASCIENCE.SELECT_JUPYTER_URI',
    SelectLocalJupyterKernel = 'DATASCIENCE.SELECT_LOCAL_JUPYTER_KERNEL',
    SelectRemoteJupyterKernel = 'DATASCIENCE.SELECT_REMOTE_JUPYTER_KERNEL',
    SetJupyterURIToLocal = 'DATASCIENCE.SET_JUPYTER_URI_LOCAL',
    SetJupyterURIToUserSpecified = 'DATASCIENCE.SET_JUPYTER_URI_USER_SPECIFIED',
    SetJupyterURIUIDisplayed = 'DATASCIENCE.SET_JUPYTER_URI_UI_DISPLAYED',
    Interrupt = 'DATASCIENCE.INTERRUPT',
    /**
     * Exporting from the interactive window
     */
    ExportPythonFileInteractive = 'DATASCIENCE.EXPORT_PYTHON_FILE',
    ExportPythonFileAndOutputInteractive = 'DATASCIENCE.EXPORT_PYTHON_FILE_AND_OUTPUT',
    /**
     * User clicked export as quick pick button
     */
    ClickedExportNotebookAsQuickPick = 'DATASCIENCE.CLICKED_EXPORT_NOTEBOOK_AS_QUICK_PICK',
    /**
     * exported a notebook
     */
    ExportNotebookAs = 'DATASCIENCE.EXPORT_NOTEBOOK_AS',
    /**
     * User invokes export as format from command pallet
     */
    ExportNotebookAsCommand = 'DATASCIENCE.EXPORT_NOTEBOOK_AS_COMMAND',
    /**
     * An export to a specific format failed
     */
    ExportNotebookAsFailed = 'DATASCIENCE.EXPORT_NOTEBOOK_AS_FAILED',
    FailedToCreateNotebookController = 'DATASCIENCE.FAILED_TO_CREATE_CONTROLLER',
    FailedToFindKernelSpecInterpreterForInteractive = 'DATASCIENCE.FAILED_TO_FIND_INTERPRETER_KERNEL_CONNECTION_FOR_INTERACTIVE',

    StartJupyter = 'DS_INTERNAL.JUPYTERSTARTUPCOST',
    SubmitCellThroughInput = 'DATASCIENCE.SUBMITCELLFROMREPL',
    ConnectLocalJupyter = 'DS_INTERNAL.CONNECTLOCALJUPYTER',
    ConnectRemoteJupyter = 'DS_INTERNAL.CONNECTREMOTEJUPYTER',
    ConnectRemoteJupyterViaLocalHost = 'DS_INTERNAL.CONNECTREMOTEJUPYTER_VIA_LOCALHOST',
    ConnectFailedJupyter = 'DS_INTERNAL.CONNECTFAILEDJUPYTER',
    ConnectRemoteFailedJupyter = 'DS_INTERNAL.CONNECTREMOTEFAILEDJUPYTER',
    StartSessionFailedJupyter = 'DS_INTERNAL.START_SESSION_FAILED_JUPYTER',
    ConnectRemoteSelfCertFailedJupyter = 'DS_INTERNAL.CONNECTREMOTESELFCERTFAILEDJUPYTER',
    RegisterAndUseInterpreterAsKernel = 'DS_INTERNAL.REGISTER_AND_USE_INTERPRETER_AS_KERNEL',
    UseInterpreterAsKernel = 'DS_INTERNAL.USE_INTERPRETER_AS_KERNEL',
    UseExistingKernel = 'DS_INTERNAL.USE_EXISTING_KERNEL',
    SwitchToInterpreterAsKernel = 'DS_INTERNAL.SWITCH_TO_INTERPRETER_AS_KERNEL',
    SwitchToExistingKernel = 'DS_INTERNAL.SWITCH_TO_EXISTING_KERNEL',
    SelfCertsMessageEnabled = 'DATASCIENCE.SELFCERTSMESSAGEENABLED',
    SelfCertsMessageClose = 'DATASCIENCE.SELFCERTSMESSAGECLOSE',
    RemoteAddCode = 'DATASCIENCE.LIVESHARE.ADDCODE',
    RemoteReexecuteCode = 'DATASCIENCE.LIVESHARE.REEXECUTECODE',
    ShiftEnterBannerShown = 'DS_INTERNAL.SHIFTENTER_BANNER_SHOWN',
    EnableInteractiveShiftEnter = 'DATASCIENCE.ENABLE_INTERACTIVE_SHIFT_ENTER',
    DisableInteractiveShiftEnter = 'DATASCIENCE.DISABLE_INTERACTIVE_SHIFT_ENTER',
    StartShowDataViewer = 'DATASCIENCE.START_SHOW_DATA_EXPLORER', // Called by the factory when attempting to load the data viewer
    ShowDataViewer = 'DATASCIENCE.SHOW_DATA_EXPLORER', // Called by the data viewer itself when it is actually loaded
    FailedShowDataViewer = 'DATASCIENCE.FAILED_SHOW_DATA_EXPLORER', // Called by the factory when the data viewer fails to load
    RefreshDataViewer = 'DATASCIENCE.REFRESH_DATA_VIEWER',
    RunFileInteractive = 'DATASCIENCE.RUN_FILE_INTERACTIVE',
    DebugFileInteractive = 'DATASCIENCE.DEBUG_FILE_INTERACTIVE',
    PandasNotInstalled = 'DS_INTERNAL.SHOW_DATA_NO_PANDAS',
    PandasTooOld = 'DS_INTERNAL.SHOW_DATA_PANDAS_TOO_OLD',
    DataScienceSettings = 'DS_INTERNAL.SETTINGS',
    VariableExplorerToggled = 'DATASCIENCE.VARIABLE_EXPLORER_TOGGLE',
    VariableExplorerVariableCount = 'DS_INTERNAL.VARIABLE_EXPLORER_VARIABLE_COUNT',
    AddCellBelow = 'DATASCIENCE.ADD_CELL_BELOW',
    GetPasswordAttempt = 'DATASCIENCE.GET_PASSWORD_ATTEMPT',
    GetPasswordFailure = 'DS_INTERNAL.GET_PASSWORD_FAILURE',
    GetPasswordSuccess = 'DS_INTERNAL.GET_PASSWORD_SUCCESS',
    OpenPlotViewer = 'DATASCIENCE.OPEN_PLOT_VIEWER',
    DebugCurrentCell = 'DATASCIENCE.DEBUG_CURRENT_CELL',
    CodeLensAverageAcquisitionTime = 'DS_INTERNAL.CODE_LENS_ACQ_TIME',
    FindJupyterCommand = 'DS_INTERNAL.FIND_JUPYTER_COMMAND',
    /**
     * Telemetry sent when user selects an interpreter to be used for starting of Jupyter server.
     */
    SelectJupyterInterpreter = 'DS_INTERNAL.SELECT_JUPYTER_INTERPRETER',
    SelectJupyterInterpreterMessageDisplayed = 'DS_INTERNAL.SELECT_JUPYTER_INTERPRETER_MESSAGE_DISPLAYED',
    /**
     * User used command to select an intrepreter for the jupyter server.
     */
    SelectJupyterInterpreterCommand = 'DATASCIENCE.SELECT_JUPYTER_INTERPRETER_Command',
    StartJupyterProcess = 'DS_INTERNAL.START_JUPYTER_PROCESS',
    NumberOfSavedRemoteKernelIds = 'DS_INTERNAL.NUMBER_OF_REMOTE_KERNEL_IDS_SAVED',
    WaitForIdleJupyter = 'DS_INTERNAL.WAIT_FOR_IDLE_JUPYTER',
    HiddenCellTime = 'DS_INTERNAL.HIDDEN_EXECUTION_TIME',
    RestartJupyterTime = 'DS_INTERNAL.RESTART_JUPYTER_TIME',
    InterruptJupyterTime = 'DS_INTERNAL.INTERRUPT_JUPYTER_TIME',
    ExecuteCellTime = 'DATASCIENCE.EXECUTE_CELL_TIME',
    ExecuteCellPerceivedCold = 'DS_INTERNAL.EXECUTE_CELL_PERCEIVED_COLD',
    ExecuteCellPerceivedWarm = 'DS_INTERNAL.EXECUTE_CELL_PERCEIVED_WARM',
    PerceivedJupyterStartupNotebook = 'DS_INTERNAL.PERCEIVED_JUPYTER_STARTUP_NOTEBOOK',
    StartExecuteNotebookCellPerceivedCold = 'DS_INTERNAL.START_EXECUTE_NOTEBOOK_CELL_PERCEIVED_COLD',
    WebviewStartup = 'DS_INTERNAL.WEBVIEW_STARTUP',
    VariableExplorerFetchTime = 'DS_INTERNAL.VARIABLE_EXPLORER_FETCH_TIME',
    WebviewStyleUpdate = 'DS_INTERNAL.WEBVIEW_STYLE_UPDATE',
    WebviewMonacoStyleUpdate = 'DS_INTERNAL.WEBVIEW_MONACO_STYLE_UPDATE',
    FindJupyterKernelSpec = 'DS_INTERNAL.FIND_JUPYTER_KERNEL_SPEC',
    FailedToUpdateKernelSpec = 'DS_INTERNAL.FAILED_TO_UPDATE_JUPYTER_KERNEL_SPEC',
    HashedCellOutputMimeType = 'DS_INTERNAL.HASHED_OUTPUT_MIME_TYPE',
    HashedCellOutputMimeTypePerf = 'DS_INTERNAL.HASHED_OUTPUT_MIME_TYPE_PERF',
    HashedNotebookCellOutputMimeTypePerf = 'DS_INTERNAL.HASHED_NOTEBOOK_OUTPUT_MIME_TYPE_PERF',
    JupyterInstalledButNotKernelSpecModule = 'DS_INTERNAL.JUPYTER_INTALLED_BUT_NO_KERNELSPEC_MODULE',
    DebugpyPromptToInstall = 'DATASCIENCE.DEBUGPY_PROMPT_TO_INSTALL',
    DebugpySuccessfullyInstalled = 'DATASCIENCE.DEBUGPY_SUCCESSFULLY_INSTALLED',
    DebugpyInstallFailed = 'DATASCIENCE.DEBUGPY_INSTALL_FAILED',
    DebugpyInstallCancelled = 'DATASCIENCE.DEBUGPY_INSTALL_CANCELLED',
    ScrolledToCell = 'DATASCIENCE.SCROLLED_TO_CELL',
    ExecuteNativeCell = 'DATASCIENCE.NATIVE.EXECUTE_NATIVE_CELL',
    CreateNewNotebook = 'DATASCIENCE.NATIVE.CREATE_NEW_NOTEBOOK',
    DebugStepOver = 'DATASCIENCE.DEBUG_STEP_OVER',
    DebugContinue = 'DATASCIENCE.DEBUG_CONTINUE',
    DebugStop = 'DATASCIENCE.DEBUG_STOP',
    OpenNotebook = 'DATASCIENCE.NATIVE.OPEN_NOTEBOOK',
    OpenNotebookAll = 'DATASCIENCE.NATIVE.OPEN_NOTEBOOK_ALL',
    OpenNotebookSelection = 'DATASCIENCE.NATIVE.OPEN_NOTEBOOK_SELECTION',
    OpenNotebookSelectionRegistered = 'DATASCIENCE.NATIVE.OPEN_NOTEBOOK_SELECTION_REGISTERED',
    ConvertToPythonFile = 'DATASCIENCE.NATIVE.CONVERT_NOTEBOOK_TO_PYTHON',
    NotebookWorkspaceCount = 'DS_INTERNAL.NATIVE.WORKSPACE_NOTEBOOK_COUNT',
    NotebookRunCount = 'DS_INTERNAL.NATIVE.NOTEBOOK_RUN_COUNT',
    NotebookOpenCount = 'DS_INTERNAL.NATIVE.NOTEBOOK_OPEN_COUNT',
    NotebookOpenTime = 'DS_INTERNAL.NATIVE.NOTEBOOK_OPEN_TIME',
    SessionIdleTimeout = 'DS_INTERNAL.JUPYTER_IDLE_TIMEOUT',
    JupyterStartTimeout = 'DS_INTERNAL.JUPYTER_START_TIMEOUT',
    JupyterNotInstalledErrorShown = 'DATASCIENCE.JUPYTER_NOT_INSTALLED_ERROR_SHOWN',
    JupyterCommandSearch = 'DATASCIENCE.JUPYTER_COMMAND_SEARCH',
    RegisterInterpreterAsKernel = 'DS_INTERNAL.JUPYTER_REGISTER_INTERPRETER_AS_KERNEL',
    UserInstalledJupyter = 'DATASCIENCE.USER_INSTALLED_JUPYTER',
    UserInstalledPandas = 'DATASCIENCE.USER_INSTALLED_PANDAS',
    UserDidNotInstallJupyter = 'DATASCIENCE.USER_DID_NOT_INSTALL_JUPYTER',
    UserDidNotInstallPandas = 'DATASCIENCE.USER_DID_NOT_INSTALL_PANDAS',
    OpenedInteractiveWindow = 'DATASCIENCE.OPENED_INTERACTIVE',
    OpenNotebookFailure = 'DS_INTERNAL.NATIVE.OPEN_NOTEBOOK_FAILURE',
    FindKernelForLocalConnection = 'DS_INTERNAL.FIND_KERNEL_FOR_LOCAL_CONNECTION',
    CompletionTimeFromLS = 'DS_INTERNAL.COMPLETION_TIME_FROM_LS',
    CompletionTimeFromJupyter = 'DS_INTERNAL.COMPLETION_TIME_FROM_JUPYTER',
    NotebookLanguage = 'DATASCIENCE.NOTEBOOK_LANGUAGE',
    NumberOfLocalKernelSpecs = 'DS_INTERNAL.LOCAL_KERNEL_SPEC_COUNT',
    NumberOfRemoteKernelSpecs = 'DS_INTERNAL.REMOTE_KERNEL_SPEC_COUNT',
    KernelSpecNotFound = 'DS_INTERNAL.KERNEL_SPEC_NOT_FOUND',
    KernelRegisterFailed = 'DS_INTERNAL.KERNEL_REGISTER_FAILED',
    KernelEnumeration = 'DS_INTERNAL.KERNEL_ENUMERATION',
    KernelLauncherPerf = 'DS_INTERNAL.KERNEL_LAUNCHER_PERF',
    KernelProviderPerf = 'DS_INTERNAL.KERNEL_PROVIDER_PERF',
    GetPreferredKernelPerf = 'DS_INTERNAL.GET_PREFERRED_KERNEL_PERF',
    PreferredKernel = 'DS_INTERNAL.PREFERRED_KERNEL',
    KernelFinderPerf = 'DS_INTERNAL.KERNEL_FINDER_PERF',
    KernelListingPerf = 'DS_INTERNAL.KERNEL_LISTING_PERF',
    InterpreterListingPerf = 'DS_INTERNAL.INTERPRETER_LISTING_PERF',
    ActiveInterpreterListingPerf = 'DS_INTERNAL.ACTIVE_INTERPRETER_LISTING_PERF',
    JupyterInstallFailed = 'DS_INTERNAL.JUPYTER_INSTALL_FAILED',
    UserInstalledModule = 'DATASCIENCE.USER_INSTALLED_MODULE',
    PythonModuleInstal = 'DS_INTERNAL.PYTHON_MODULE_INSTALL',
    PythonNotInstalled = 'DS_INTERNAL.PYTHON_NOT_INSTALLED',
    PythonExtensionNotInstalled = 'DS_INTERNAL.PYTHON_EXTENSION_NOT_INSTALLED',
    KernelNotInstalled = 'DS_INTERNAL.KERNEL_NOT_INSTALLED',
    JupyterCommandLineNonDefault = 'DS_INTERNAL.JUPYTER_CUSTOM_COMMAND_LINE',
    NewFileForInteractiveWindow = 'DS_INTERNAL.NEW_FILE_USED_IN_INTERACTIVE',
    KernelInvalid = 'DS_INTERNAL.INVALID_KERNEL_USED',
    ZMQSupported = 'DS_INTERNAL.ZMQ_NATIVE_BINARIES_LOADING',
    ZMQNotSupported = 'DS_INTERNAL.ZMQ_NATIVE_BINARIES_NOT_LOADING',
    IPyWidgetLoadSuccess = 'DS_INTERNAL.IPYWIDGET_LOAD_SUCCESS',
    IPyWidgetLoadFailure = 'DS_INTERNAL.IPYWIDGET_LOAD_FAILURE',
    IPyWidgetWidgetVersionNotSupportedLoadFailure = 'DS_INTERNAL.IPYWIDGET_WIDGET_VERSION_NOT_SUPPORTED_LOAD_FAILURE',
    IPyWidgetLoadDisabled = 'DS_INTERNAL.IPYWIDGET_LOAD_DISABLED',
    HashedIPyWidgetNameUsed = 'DS_INTERNAL.IPYWIDGET_USED_BY_USER',
    VSCNotebookCellTranslationFailed = 'DS_INTERNAL.VSCNOTEBOOK_CELL_TRANSLATION_FAILED',
    HashedIPyWidgetNameDiscovered = 'DS_INTERNAL.IPYWIDGET_DISCOVERED',
    HashedIPyWidgetScriptDiscoveryError = 'DS_INTERNAL.IPYWIDGET_DISCOVERY_ERRORED',
    DiscoverIPyWidgetNamesLocalPerf = 'DS_INTERNAL.IPYWIDGET_TEST_AVAILABILITY_ON_LOCAL',
    DiscoverIPyWidgetNamesCDNPerf = 'DS_INTERNAL.IPYWIDGET_TEST_AVAILABILITY_ON_CDN',
    IPyWidgetPromptToUseCDN = 'DS_INTERNAL.IPYWIDGET_PROMPT_TO_USE_CDN',
    IPyWidgetPromptToUseCDNSelection = 'DS_INTERNAL.IPYWIDGET_PROMPT_TO_USE_CDN_SELECTION',
    IPyWidgetOverhead = 'DS_INTERNAL.IPYWIDGET_OVERHEAD',
    IPyWidgetRenderFailure = 'DS_INTERNAL.IPYWIDGET_RENDER_FAILURE',
    IPyWidgetUnhandledMessage = 'DS_INTERNAL.IPYWIDGET_UNHANDLED_MESSAGE',
    RawKernelCreatingNotebook = 'DS_INTERNAL.RAWKERNEL_CREATING_NOTEBOOK',
    JupyterCreatingNotebook = 'DS_INTERNAL.JUPYTER_CREATING_NOTEBOOK',
    KernelStartFailedAndUIDisabled = 'DS_INTERNAL.START_RAW_FAILED_UI_DISABLED',
    RawKernelSessionConnect = 'DS_INTERNAL.RAWKERNEL_SESSION_CONNECT',
    RawKernelStartRawSession = 'DS_INTERNAL.RAWKERNEL_START_RAW_SESSION',
    RawKernelSessionStartSuccess = 'DS_INTERNAL.RAWKERNEL_SESSION_START_SUCCESS',
    RawKernelSessionStart = 'DS_INTERNAL.RAWKERNEL_SESSION_START',
    RawKernelSessionStartUserCancel = 'DS_INTERNAL.RAWKERNEL_SESSION_START_USER_CANCEL',
    RawKernelSessionStartTimeout = 'DS_INTERNAL.RAWKERNEL_SESSION_START_TIMEOUT',
    RawKernelSessionStartException = 'DS_INTERNAL.RAWKERNEL_SESSION_START_EXCEPTION',
    RawKernelSessionStartNoIpykernel = 'DS_INTERNAL.RAWKERNEL_SESSION_NO_IPYKERNEL',
    RawKernelProcessLaunch = 'DS_INTERNAL.RAWKERNEL_PROCESS_LAUNCH',
    RawKernelSessionShutdown = 'DS_INTERNAL.RAWKERNEL_SESSION_SHUTDOWN',
    RawKernelSessionKernelProcessExited = 'DS_INTERNAL.RAWKERNEL_SESSION_KERNEL_PROCESS_EXITED',
    RawKernelSessionDisposed = 'DS_INTERNAL.RAWKERNEL_SESSION_DISPOSED',
    AttemptedToLaunchRawKernelWithoutInterpreter = 'DS_INTERNAL.ERROR_START_RAWKERNEL_WITHOUT_INTERPRETER',
    RunByLineStart = 'DATASCIENCE.RUN_BY_LINE',
    RunByLineStep = 'DATASCIENCE.RUN_BY_LINE_STEP',
    RunByLineStop = 'DATASCIENCE.RUN_BY_LINE_STOP',
    RunByLineVariableHover = 'DATASCIENCE.RUN_BY_LINE_VARIABLE_HOVER',
    SyncAllCells = 'DS_INTERNAL.SYNC_ALL_CELLS',
    SyncSingleCell = 'DS_INTERNAL.SYNC_SINGLE_CELL',
    InteractiveFileTooltipsPerf = 'DS_INTERNAL.INTERACTIVE_FILE_TOOLTIPS_PERF',
    NativeVariableViewLoaded = 'DS_INTERNAL.NATIVE_VARIABLE_VIEW_LOADED',
    NativeVariableViewMadeVisible = 'DS_INTERNAL.NATIVE_VARIABLE_VIEW_MADE_VISIBLE',
    NotebookStart = 'DATASCIENCE.NOTEBOOK_START',
    NotebookInterrupt = 'DATASCIENCE.NOTEBOOK_INTERRUPT',
    NotebookRestart = 'DATASCIENCE.NOTEBOOK_RESTART',
    SwitchKernel = 'DS_INTERNAL.SWITCH_KERNEL',
    KernelCount = 'DS_INTERNAL.KERNEL_COUNT',
    KernelSpecNotFoundError = 'DATASCIENCE.KERNEL_SPEC_NOT_FOUND_ERROR',
    ExecuteCell = 'DATASCIENCE.EXECUTE_CELL',
    PythonKerneExecutableMatches = 'DS_INTERNAL.PYTHON_KERNEL_EXECUTABLE_MATCHES',
    /**
     * Sent when a jupyter kernel cannot start for some reason and we're asking the user to pick another.
     */
    AskUserForNewJupyterKernel = 'DS_INTERNAL.ASK_USER_FOR_NEW_KERNEL_JUPYTER',
    /**
     * Sent when a command we register is executed.
     */
    CommandExecuted = 'DS_INTERNAL.COMMAND_EXECUTED',
    /**
     * Telemetry event sent whenever the user toggles the checkbox
     * controlling whether a slice is currently being applied to an
     * n-dimensional variable.
     */
    DataViewerSliceEnablementStateChanged = 'DATASCIENCE.DATA_VIEWER_SLICE_ENABLEMENT_STATE_CHANGED',
    /**
     * Telemetry event sent when a slice is first applied in a
     * data viewer instance to a sliceable Python variable.
     */
    DataViewerDataDimensionality = 'DATASCIENCE.DATA_VIEWER_DATA_DIMENSIONALITY',
    /**
     * Telemetry event sent whenever the user applies a valid slice
     * to a sliceable Python variable in the data viewer.
     */
    DataViewerSliceOperation = 'DATASCIENCE.DATA_VIEWER_SLICE_OPERATION',
    RecommendExtension = 'DATASCIENCE.RECOMMENT_EXTENSION',
    UpdateCustomEditorAssociation = 'DS_INTERNAL.UPDATE_CUSTOM_EDITOR_ASSOCIATION'
}

export enum NativeKeyboardCommandTelemetry {
    ArrowDown = 'DATASCIENCE.NATIVE.KEYBOARD.ARROW_DOWN',
    ArrowUp = 'DATASCIENCE.NATIVE.KEYBOARD.ARROW_UP',
    ChangeToCode = 'DATASCIENCE.NATIVE.KEYBOARD.CHANGE_TO_CODE',
    ChangeToMarkdown = 'DATASCIENCE.NATIVE.KEYBOARD.CHANGE_TO_MARKDOWN',
    DeleteCell = 'DATASCIENCE.NATIVE.KEYBOARD.DELETE_CELL',
    InsertAbove = 'DATASCIENCE.NATIVE.KEYBOARD.INSERT_ABOVE',
    InsertBelow = 'DATASCIENCE.NATIVE.KEYBOARD.INSERT_BELOW',
    Redo = 'DATASCIENCE.NATIVE.KEYBOARD.REDO',
    Run = 'DATASCIENCE.NATIVE.KEYBOARD.RUN',
    Save = 'DATASCIENCE.NATIVE.KEYBOARD.SAVE',
    RunAndAdd = 'DATASCIENCE.NATIVE.KEYBOARD.RUN_AND_ADD',
    RunAndMove = 'DATASCIENCE.NATIVE.KEYBOARD.RUN_AND_MOVE',
    ToggleLineNumbers = 'DATASCIENCE.NATIVE.KEYBOARD.TOGGLE_LINE_NUMBERS',
    ToggleOutput = 'DATASCIENCE.NATIVE.KEYBOARD.TOGGLE_OUTPUT',
    Undo = 'DATASCIENCE.NATIVE.KEYBOARD.UNDO',
    Unfocus = 'DATASCIENCE.NATIVE.KEYBOARD.UNFOCUS'
}

export enum NativeMouseCommandTelemetry {
    AddToEnd = 'DATASCIENCE.NATIVE.MOUSE.ADD_TO_END',
    ChangeToCode = 'DATASCIENCE.NATIVE.MOUSE.CHANGE_TO_CODE',
    ChangeToMarkdown = 'DATASCIENCE.NATIVE.MOUSE.CHANGE_TO_MARKDOWN',
    DeleteCell = 'DATASCIENCE.NATIVE.MOUSE.DELETE_CELL',
    InsertBelow = 'DATASCIENCE.NATIVE.MOUSE.INSERT_BELOW',
    MoveCellDown = 'DATASCIENCE.NATIVE.MOUSE.MOVE_CELL_DOWN',
    MoveCellUp = 'DATASCIENCE.NATIVE.MOUSE.MOVE_CELL_UP',
    Run = 'DATASCIENCE.NATIVE.MOUSE.RUN',
    RunAbove = 'DATASCIENCE.NATIVE.MOUSE.RUN_ABOVE',
    RunAll = 'DATASCIENCE.NATIVE.MOUSE.RUN_ALL',
    RunBelow = 'DATASCIENCE.NATIVE.MOUSE.RUN_BELOW',
    SelectKernel = 'DATASCIENCE.NATIVE.MOUSE.SELECT_KERNEL',
    SelectServer = 'DATASCIENCE.NATIVE.MOUSE.SELECT_SERVER',
    Save = 'DATASCIENCE.NATIVE.MOUSE.SAVE',
    ToggleVariableExplorer = 'DATASCIENCE.NATIVE.MOUSE.TOGGLE_VARIABLE_EXPLORER'
}

/**
 * Notebook editing in VS Code Notebooks is handled by VSC.
 * There's no way for us to know whether user added a cell using keyboard or not.
 * Similarly a cell could have been added as part of an undo operation.
 * All we know is previously user had n # of cells and now they have m # of cells.
 */
export enum VSCodeNativeTelemetry {
    AddCell = 'DATASCIENCE.VSCODE_NATIVE.INSERT_CELL',
    RunAllCells = 'DATASCIENCE.VSCODE_NATIVE.RUN_ALL',
    DeleteCell = 'DATASCIENCE.VSCODE_NATIVE.DELETE_CELL',
    MoveCell = 'DATASCIENCE.VSCODE_NATIVE.MOVE_CELL',
    ChangeToCode = 'DATASCIENCE.VSCODE_NATIVE.CHANGE_TO_CODE', // Not guaranteed to work see, https://github.com/microsoft/vscode/issues/100042
    ChangeToMarkdown = 'DATASCIENCE.VSCODE_NATIVE.CHANGE_TO_MARKDOWN' // Not guaranteed to work see, https://github.com/microsoft/vscode/issues/100042
}

export namespace HelpLinks {
    export const PythonInteractiveHelpLink = 'https://aka.ms/pyaiinstall';
    export const JupyterDataRateHelpLink = 'https://aka.ms/AA5ggm0'; // This redirects here: https://jupyter-notebook.readthedocs.io/en/stable/config.html
}

export namespace Settings {
    export const JupyterServerLocalLaunch = 'local';
    export const JupyterServerRemoteLaunch = 'remote';
    export const JupyterServerUriList = 'jupyter.jupyterServer.uriList';
    export const JupyterServerRemoteLaunchUriListKey = 'remote-uri-list';
    export const JupyterServerRemoteLaunchUriSeparator = '\r';
    export const JupyterServerRemoteLaunchNameSeparator = '\n';
    export const JupyterServerRemoteLaunchUriEqualsDisplayName = 'same';
    export const JupyterServerRemoteLaunchService = JVSC_EXTENSION_ID;
    export const JupyterServerUriListMax = 10;
    // If this timeout expires, ignore the completion request sent to Jupyter.
    export const IntellisenseTimeout = 500;
    // If this timeout expires, ignore the completions requests. (don't wait for it to complete).
    export const MaxIntellisenseTimeout = 30_000;
    export const RemoteDebuggerPortBegin = 8889;
    export const RemoteDebuggerPortEnd = 9000;
}

export namespace DataFrameLoading {
    export const SysPath = path.join(EXTENSION_ROOT_DIR, 'pythonFiles', 'vscode_datascience_helpers', 'dataframes');
    export const DataFrameSysImport = `import sys\nsys.path.append("${SysPath.replace(/\\/g, '\\\\')}")`;
    export const ScriptPath = path.join(SysPath, 'vscodeDataFrame.py');

    export const DataFrameInfoFunc = '_VSCODE_getDataFrameInfo';
    export const DataFrameRowFunc = '_VSCODE_getDataFrameRows';
    export const DataFrameColFunc = '_VSCODE_getDataFrameColumn';

    // Constants for the debugger which imports the script files
    export const DataFrameImport = `__import__('vscodeDataFrame')`;
    export const DataFrameInfoImportFunc = `${DataFrameImport}._VSCODE_getDataFrameInfo`;
    export const DataFrameRowImportFunc = `${DataFrameImport}._VSCODE_getDataFrameRows`;
}

export namespace GetVariableInfo {
    export const SysPath = path.join(
        EXTENSION_ROOT_DIR,
        'pythonFiles',
        'vscode_datascience_helpers',
        'getVariableInfo'
    );
    export const GetVariableInfoSysImport = `import sys\nsys.path.append("${SysPath.replace(/\\/g, '\\\\')}")`;
    export const ScriptPath = path.join(SysPath, 'vscodeGetVariableInfo.py');
    export const VariableInfoFunc = '_VSCODE_getVariableInfo';
    export const VariablePropertiesFunc = '_VSCODE_getVariableProperties';
    export const VariableTypesFunc = '_VSCODE_getVariableTypes';

    // Constants for the debugger which imports the script files
    export const VariableInfoImportName = `__import__('vscodeGetVariableInfo')`;
    export const VariableInfoImportFunc = `${VariableInfoImportName}._VSCODE_getVariableInfo`;
}

export namespace Identifiers {
    export const EmptyFileName = '2DB9B899-6519-4E1B-88B0-FA728A274115';
    export const GeneratedThemeName = 'ipython-theme'; // This needs to be all lower class and a valid class name.
    export const HistoryPurpose = 'history';
    export const RawPurpose = 'raw';
    export const PingPurpose = 'ping';
    export const MatplotLibDefaultParams = '_VSCode_defaultMatplotlib_Params';
    export const EditCellId = '3D3AB152-ADC1-4501-B813-4B83B49B0C10';
    export const SvgSizeTag = 'sizeTag={{0}, {1}}';
    export const InteractiveWindowIdentityScheme = 'history';
    export const DefaultCodeCellMarker = '# %%';
    export const DefaultCommTarget = 'jupyter.widget';
    export const ALL_VARIABLES = 'ALL_VARIABLES';
    export const KERNEL_VARIABLES = 'KERNEL_VARIABLES';
    export const DEBUGGER_VARIABLES = 'DEBUGGER_VARIABLES';
    export const PYTHON_VARIABLES_REQUESTER = 'PYTHON_VARIABLES_REQUESTER';
    export const MULTIPLEXING_DEBUGSERVICE = 'MULTIPLEXING_DEBUGSERVICE';
    export const RUN_BY_LINE_DEBUGSERVICE = 'RUN_BY_LINE_DEBUGSERVICE';
    export const REMOTE_URI = 'https://remote/';
    export const REMOTE_URI_ID_PARAM = 'id';
    export const REMOTE_URI_HANDLE_PARAM = 'uriHandle';
}

export namespace CodeSnippets {
    export const ChangeDirectory = [
        '{0}',
        '{1}',
        'import os',
        'try:',
        "\tos.chdir(os.path.join(os.getcwd(), '{2}'))",
        '\tprint(os.getcwd())',
        'except:',
        '\tpass',
        ''
    ];
    export const ChangeDirectoryCommentIdentifier = '# ms-toolsai.jupyter added'; // Not translated so can compare.
    export const ImportIPython = '{0}\nfrom IPython import get_ipython\n\n{1}';
    export const MatplotLibInitSvg = `import matplotlib\n%matplotlib inline\n${Identifiers.MatplotLibDefaultParams} = dict(matplotlib.rcParams)\n%config InlineBackend.figure_formats = {'svg', 'png'}`;
    export const MatplotLibInitPng = `import matplotlib\n%matplotlib inline\n${Identifiers.MatplotLibDefaultParams} = dict(matplotlib.rcParams)\n%config InlineBackend.figure_formats = {'png'}`;
    export const ConfigSvg = `%config InlineBackend.figure_formats = {'svg', 'png'}`;
    export const ConfigPng = `%config InlineBackend.figure_formats = {'png'}`;
    export const UpdateCWDAndPath =
        'import os\nimport sys\n%cd "{0}"\nif os.getcwd() not in sys.path:\n    sys.path.insert(0, os.getcwd())';
    export const disableJedi = '%config Completer.use_jedi = False';
}

export enum JupyterCommands {
    NotebookCommand = 'notebook',
    ConvertCommand = 'nbconvert',
    KernelSpecCommand = 'kernelspec'
}

export namespace LiveShare {
    export const JupyterExecutionService = 'jupyterExecutionService';
    export const JupyterServerSharedService = 'jupyterServerSharedService';
    export const JupyterNotebookSharedService = 'jupyterNotebookSharedService';
    export const CommandBrokerService = 'commmandBrokerService';
    export const WebPanelMessageService = 'webPanelMessageService';
    export const InteractiveWindowProviderService = 'interactiveWindowProviderService';
    export const GuestCheckerService = 'guestCheckerService';
    export const LiveShareBroadcastRequest = 'broadcastRequest';
    export const RawNotebookProviderService = 'rawNotebookProviderSharedService';
    export const ResponseLifetime = 15000;
    export const ResponseRange = 1000; // Range of time alloted to check if a response matches or not
    export const InterruptDefaultTimeout = 10000;
}

export namespace LiveShareCommands {
    export const isNotebookSupported = 'isNotebookSupported';
    export const connectToNotebookServer = 'connectToNotebookServer';
    export const getUsableJupyterPython = 'getUsableJupyterPython';
    export const executeObservable = 'executeObservable';
    export const getSysInfo = 'getSysInfo';
    export const requestKernelInfo = 'requestKernelInfo';
    export const serverResponse = 'serverResponse';
    export const catchupRequest = 'catchupRequest';
    export const syncRequest = 'synchRequest';
    export const restart = 'restart';
    export const interrupt = 'interrupt';
    export const interactiveWindowCreate = 'interactiveWindowCreate';
    export const interactiveWindowCreateSync = 'interactiveWindowCreateSync';
    export const disposeServer = 'disposeServer';
    export const guestCheck = 'guestCheck';
    export const createNotebook = 'createNotebook';
    export const inspect = 'inspect';
    export const rawKernelSupported = 'rawKernelSupported';
    export const createRawNotebook = 'createRawNotebook';
}

export const VSCodeNotebookProvider = 'VSCodeNotebookProvider';
export const OurNotebookProvider = 'OurNotebookProvider';
export const DataScienceStartupTime = Symbol('DataScienceStartupTime');

// Default for notebook version (major & minor) used when creating notebooks.
export const defaultNotebookFormat = { major: 4, minor: 2 };<|MERGE_RESOLUTION|>--- conflicted
+++ resolved
@@ -172,18 +172,15 @@
     export const InteractiveExportAsNotebook = 'jupyter.interactive.exportasnotebook';
     export const InteractiveExportAs = 'jupyter.interactive.exportas';
     export const DebugNotebook = 'jupyter.debugNotebook';
-<<<<<<< HEAD
+    export const RunByLine = 'jupyter.runByLine';
+    export const RunByLineContinue = 'jupyter.runByLineContinue';
+    export const RunByLineStop = 'jupyter.runByLineStop';
 
     // Data Wrangler
     export const OpenDataWrangler = 'jupyter.openDataWrangler';
     export const UpdateOrCreateDataWrangler = 'jupyter.openDataFrameInDataWrangler';
     export const RefreshDataWrangler = 'jupyter.refreshDataWrangler';
     export const UndoDataWrangler = 'jupyter.undoDataWrangler';
-=======
-    export const RunByLine = 'jupyter.runByLine';
-    export const RunByLineContinue = 'jupyter.runByLineContinue';
-    export const RunByLineStop = 'jupyter.runByLineStop';
->>>>>>> 2004ee9e
 }
 
 export namespace CodeLensCommands {
