--- conflicted
+++ resolved
@@ -44,12 +44,8 @@
     IFillNaRequest,
     IDropDuplicatesRequest,
     IDropNaRequest,
-<<<<<<< HEAD
-    OpenDataWranglerSetting,
-    ICoerceColumnRequest
-=======
+    ICoerceColumnRequest,
     IPlotHistogramReq
->>>>>>> 68314b30
 } from './types';
 import { DataScience } from '../../../common/utils/localize';
 import { DataViewer } from '../dataViewer';
@@ -127,12 +123,8 @@
         this.commands.set(DataWranglerCommands.NormalizeColumn, this.normalizeColumn.bind(this));
         this.commands.set(DataWranglerCommands.FillNa, this.fillNa.bind(this));
         this.commands.set(DataWranglerCommands.GetHistoryItem, this.getHistoryItem.bind(this));
-<<<<<<< HEAD
         this.commands.set(DataWranglerCommands.CoerceColumn, this.coerceColumn.bind(this));
-        // this.commands.set(DataWranglerCommands.PyplotHistogram, this
-=======
         this.commands.set(DataWranglerCommands.PyplotHistogram, this.plotHistogram.bind(this));
->>>>>>> 68314b30
     }
 
     public async showData(
