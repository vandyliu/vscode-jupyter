--- conflicted
+++ resolved
@@ -155,7 +155,6 @@
         traceInfo(`Execute Cells request ${cells.length} ${cells.map((cell) => cell.index).join(', ')}`);
         await Promise.all(cells.map((cell) => this.executeCell(targetNotebook, cell)));
     }
-<<<<<<< HEAD
 
     // Handle pyforest messages from the editor
     private handlePyforest(editor: NotebookEditor, importString: string) {
@@ -182,11 +181,9 @@
         return importString + EOL + separator + EOL + userContent.join(EOL).trim();
     }
 
-=======
     public createNotebookCellExecutionTask(cell: NotebookCell): NotebookCellExecutionTask {
         return this.controller.createNotebookCellExecutionTask(cell);
     }
->>>>>>> fa32f625
     private onDidChangeNotebookAssociation(event: { notebook: NotebookDocument; selected: boolean }) {
         // If this NotebookController was selected, fire off the event
         if (event.selected) {
@@ -209,29 +206,12 @@
                 : [];
         return [
             ...codeSpaceScripts,
-<<<<<<< HEAD
-            { uri: Uri.file(join(this.context.extensionPath, 'out', 'ipywidgets', 'dist', 'ipywidgets.js')) },
-            {
-                uri: Uri.file(
-                    join(this.context.extensionPath, 'out', 'datascience-ui', 'ipywidgetsKernel', 'ipywidgetsKernel.js')
-                )
-            },
-            {
-                uri: Uri.file(
-                    join(this.context.extensionPath, 'out', 'datascience-ui', 'notebook', 'fontAwesomeLoader.js')
-                )
-            },
-            {
-                uri: Uri.file(join(this.context.extensionPath, 'out', 'datascience-ui', 'notebook', 'pyforest.js'))
-            }
-        ];
-=======
             join(this.context.extensionPath, 'out', 'ipywidgets', 'dist', 'ipywidgets.js'),
 
             join(this.context.extensionPath, 'out', 'datascience-ui', 'ipywidgetsKernel', 'ipywidgetsKernel.js'),
-            join(this.context.extensionPath, 'out', 'datascience-ui', 'notebook', 'fontAwesomeLoader.js')
+            join(this.context.extensionPath, 'out', 'datascience-ui', 'notebook', 'fontAwesomeLoader.js'),
+            join(this.context.extensionPath, 'out', 'datascience-ui', 'notebook', 'pyforest.js')
         ].map((uri) => new NotebookKernelPreload(Uri.file(uri)));
->>>>>>> fa32f625
     }
 
     private handleInterrupt(notebook: NotebookDocument) {
