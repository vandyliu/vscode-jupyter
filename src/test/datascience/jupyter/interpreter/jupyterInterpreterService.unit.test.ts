// Copyright (c) Microsoft Corporation. All rights reserved.
// Licensed under the MIT License.

'use strict';

import { assert } from 'chai';
import { anyString, anything, instance, mock, verify, when } from 'ts-mockito';
import { Memento } from 'vscode';
import { Architecture } from '../../../../client/common/utils/platform';
import {
    JupyterInterpreterDependencyResponse,
    JupyterInterpreterDependencyService
} from '../../../../client/datascience/jupyter/interpreter/jupyterInterpreterDependencyService';
import { JupyterInterpreterOldCacheStateStore } from '../../../../client/datascience/jupyter/interpreter/jupyterInterpreterOldCacheStateStore';
import { JupyterInterpreterSelector } from '../../../../client/datascience/jupyter/interpreter/jupyterInterpreterSelector';
import { JupyterInterpreterService } from '../../../../client/datascience/jupyter/interpreter/jupyterInterpreterService';
import { JupyterInterpreterStateStore } from '../../../../client/datascience/jupyter/interpreter/jupyterInterpreterStateStore';
import { IInterpreterService, InterpreterType, PythonInterpreter } from '../../../../client/interpreter/contracts';
import { InterpreterService } from '../../../../client/interpreter/interpreterService';
import { MockMemento } from '../../../mocks/mementos';

<<<<<<< HEAD
// tslint:disable-next-line: max-func-body-length
=======
// tslint:disable: max-func-body-length

>>>>>>> bd9615ac
suite('Data Science - Jupyter Interpreter Service', () => {
    let jupyterInterpreterService: JupyterInterpreterService;
    let interpreterSelector: JupyterInterpreterSelector;
    let interpreterConfiguration: JupyterInterpreterDependencyService;
    let interpreterService: IInterpreterService;
    let selectedInterpreterEventArgs: PythonInterpreter | undefined;
    let memento: Memento;
    let interpreterSelectionState: JupyterInterpreterStateStore;
    let oldVersionCacheStateStore: JupyterInterpreterOldCacheStateStore;
    const pythonInterpreter: PythonInterpreter = {
        path: 'some path',
        architecture: Architecture.Unknown,
        sysPrefix: '',
        sysVersion: '',
        type: InterpreterType.Unknown
    };
    const secondPythonInterpreter: PythonInterpreter = {
        path: 'second interpreter path',
        architecture: Architecture.Unknown,
        sysPrefix: '',
        sysVersion: '',
        type: InterpreterType.Unknown
    };

    setup(() => {
        interpreterSelector = mock(JupyterInterpreterSelector);
        interpreterConfiguration = mock(JupyterInterpreterDependencyService);
        interpreterService = mock(InterpreterService);
        memento = mock(MockMemento);
        interpreterSelectionState = mock(JupyterInterpreterStateStore);
        oldVersionCacheStateStore = mock(JupyterInterpreterOldCacheStateStore);
        jupyterInterpreterService = new JupyterInterpreterService(
            instance(oldVersionCacheStateStore),
            instance(interpreterSelectionState),
            instance(interpreterSelector),
            instance(interpreterConfiguration),
            instance(interpreterService)
        );
        when(interpreterService.getInterpreterDetails(pythonInterpreter.path, undefined)).thenResolve(
            pythonInterpreter
        );
        when(interpreterService.getInterpreterDetails(secondPythonInterpreter.path, undefined)).thenResolve(
            secondPythonInterpreter
        );
        when(memento.update(anything(), anything())).thenResolve();
        jupyterInterpreterService.onDidChangeInterpreter(e => (selectedInterpreterEventArgs = e));
        when(interpreterSelector.selectInterpreter()).thenResolve(pythonInterpreter);
    });

    test('Cancelling interpreter configuration is same as cancelling selection of an interpreter', async () => {
        when(
            interpreterConfiguration.installMissingDependencies(pythonInterpreter, anything(), anything())
        ).thenResolve(JupyterInterpreterDependencyResponse.cancel);

        const response = await jupyterInterpreterService.selectInterpreter();

        assert.equal(response, undefined);
        assert.isUndefined(selectedInterpreterEventArgs);
    });
    test('Once selected interpreter must be stored in settings and event fired', async () => {
        when(
            interpreterConfiguration.installMissingDependencies(pythonInterpreter, anything(), anything())
        ).thenResolve(JupyterInterpreterDependencyResponse.ok);

        const response = await jupyterInterpreterService.selectInterpreter();

        verify(interpreterConfiguration.installMissingDependencies(pythonInterpreter, anything(), anything())).once();
        assert.equal(response, pythonInterpreter);
        assert.equal(selectedInterpreterEventArgs, pythonInterpreter);

        // Selected interpreter should be returned.
        const selectedInterpreter = await jupyterInterpreterService.selectInterpreter();

        assert.equal(selectedInterpreter, pythonInterpreter);
    });
    test('Select another interpreter if user opts to not install dependencies', async () => {
        when(
            interpreterConfiguration.installMissingDependencies(pythonInterpreter, anything(), anything())
        ).thenResolve(JupyterInterpreterDependencyResponse.selectAnotherInterpreter);
        when(
            interpreterConfiguration.installMissingDependencies(secondPythonInterpreter, anything(), anything())
        ).thenResolve(JupyterInterpreterDependencyResponse.ok);
        let interpreterSelection = 0;
        when(interpreterSelector.selectInterpreter()).thenCall(() => {
            // When selecting intererpter for first time, return first interpreter
            // When selected interpretre
            interpreterSelection += 1;
            return interpreterSelection === 1 ? pythonInterpreter : secondPythonInterpreter;
        });

        const response = await jupyterInterpreterService.selectInterpreter();

        verify(interpreterSelector.selectInterpreter()).twice();
        assert.equal(response, secondPythonInterpreter);
        assert.equal(selectedInterpreterEventArgs, secondPythonInterpreter);

        // Selected interpreter should be the second interpreter.
        const selectedInterpreter = await jupyterInterpreterService.selectInterpreter();

        assert.equal(selectedInterpreter, secondPythonInterpreter);
    });
    test('setInitialInterpreter if older version is set should use and clear', async () => {
        when(oldVersionCacheStateStore.getCachedInterpreterPath()).thenReturn(pythonInterpreter.path);
        when(oldVersionCacheStateStore.clearCache()).thenResolve();
        when(interpreterConfiguration.areDependenciesInstalled(pythonInterpreter, anything())).thenResolve(true);
        const initialInterpreter = await jupyterInterpreterService.setInitialInterpreter(undefined);
        verify(oldVersionCacheStateStore.clearCache()).once();
        assert.equal(initialInterpreter, pythonInterpreter);
    });
    test('setInitialInterpreter use saved interpreter if valid', async () => {
        when(oldVersionCacheStateStore.getCachedInterpreterPath()).thenReturn(undefined);
        when(interpreterSelectionState.selectedPythonPath).thenReturn(pythonInterpreter.path);
        when(interpreterConfiguration.areDependenciesInstalled(pythonInterpreter, anything())).thenResolve(true);
        const initialInterpreter = await jupyterInterpreterService.setInitialInterpreter(undefined);
        assert.equal(initialInterpreter, pythonInterpreter);
    });
    test('setInitialInterpreter saved interpreter invalid, clear it and use active interpreter', async () => {
        when(oldVersionCacheStateStore.getCachedInterpreterPath()).thenReturn(undefined);
        when(interpreterSelectionState.selectedPythonPath).thenReturn(secondPythonInterpreter.path);
        when(interpreterConfiguration.areDependenciesInstalled(secondPythonInterpreter, anything())).thenResolve(false);
        when(interpreterService.getActiveInterpreter(anything())).thenResolve(pythonInterpreter);
        when(interpreterConfiguration.areDependenciesInstalled(pythonInterpreter, anything())).thenResolve(true);
        const initialInterpreter = await jupyterInterpreterService.setInitialInterpreter(undefined);
        assert.equal(initialInterpreter, pythonInterpreter);
        // Make sure we set our saved interpreter to the new active interpreter
        // it should have been cleared to undefined, then set to a new value
        verify(interpreterSelectionState.updateSelectedPythonPath(undefined)).once();
        verify(interpreterSelectionState.updateSelectedPythonPath(anyString())).once();
    });
});<|MERGE_RESOLUTION|>--- conflicted
+++ resolved
@@ -19,12 +19,8 @@
 import { InterpreterService } from '../../../../client/interpreter/interpreterService';
 import { MockMemento } from '../../../mocks/mementos';
 
-<<<<<<< HEAD
-// tslint:disable-next-line: max-func-body-length
-=======
 // tslint:disable: max-func-body-length
 
->>>>>>> bd9615ac
 suite('Data Science - Jupyter Interpreter Service', () => {
     let jupyterInterpreterService: JupyterInterpreterService;
     let interpreterSelector: JupyterInterpreterSelector;
