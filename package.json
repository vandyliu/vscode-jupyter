--- conflicted
+++ resolved
@@ -284,17 +284,16 @@
         ],
         "commands": [
             {
-<<<<<<< HEAD
                 "command": "jupyter.openDataWrangler",
                 "title": "Open Data Wrangler",
                 "category": "Jupyter"
-=======
+            },
+            {
                 "command": "jupyter.debugNotebook",
                 "title": "Debug",
                 "icon": "$(bug)",
                 "category": "Jupyter",
                 "enablement": "notebookKernelCount > 0 && !jupyter.notebookeditor.debuggingInProgress && config.jupyter.experimental.debugging"
->>>>>>> 87128eb4
             },
             {
                 "command": "jupyter.viewOutput",
@@ -825,20 +824,20 @@
                 "category": "Jupyter"
             },
             {
-<<<<<<< HEAD
-                "command": "jupyter.refreshDataWrangler",
-                "title": "Refresh Data Wrangler",
-                "category": "Jupyter",
-                "enablement": "jupyter.dataWranglerActive && isWorkspaceTrusted"
-            },
-            {
-                "command": "jupyter.openDataWrangler",
-                "title": "Open Data Wrangler",
-=======
                 "command": "jupyter.interactive.copyCode",
                 "title": "%DataScience.interactiveCopyCode%",
                 "icon": "$(copy)",
->>>>>>> 87128eb4
+                "category": "Jupyter"
+            },
+            {
+                "command": "jupyter.refreshDataWrangler",
+                "title": "Refresh Data Wrangler",
+                "category": "Jupyter",
+                "enablement": "jupyter.dataWranglerActive && isWorkspaceTrusted"
+            },
+            {
+                "command": "jupyter.openDataWrangler",
+                "title": "Open Data Wrangler",
                 "category": "Jupyter"
             }
         ],
