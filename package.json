{
    "name": "jupyter",
    "displayName": "Jupyter",
    "version": "2021.7.0",
    "description": "Jupyter notebook support, interactive programming and computing that supports Intellisense, debugging and more.",
    "publisher": "ms-toolsai",
    "enableProposedApi": true,
    "author": {
        "name": "Microsoft Corporation"
    },
    "license": "MIT",
    "homepage": "https://github.com/Microsoft/vscode-jupyter",
    "repository": {
        "type": "git",
        "url": "https://github.com/Microsoft/vscode-jupyter"
    },
    "bugs": {
        "url": "https://github.com/Microsoft/vscode-jupyter/issues"
    },
    "qna": "https://stackoverflow.com/questions/tagged/visual-studio-code+jupyter",
    "icon": "icon.png",
    "galleryBanner": {
        "color": "#ffffff",
        "theme": "light"
    },
    "engines": {
        "vscode": "1.58.0-insider"
    },
    "keywords": [
        "jupyter",
        "notebook",
        "ipynb",
        "multi-root ready",
        "python"
    ],
    "categories": [
        "Programming Languages",
        "Other",
        "Extension Packs",
        "Data Science",
        "Machine Learning",
        "Notebooks",
        "Visualization"
    ],
    "activationEvents": [
        "onLanguage:python",
        "onLanguage:jupyter",
        "onCommand:jupyter.viewOutput",
        "onCommand:jupyter.export",
        "onCommand:jupyter.exportAsPythonScript",
        "onCommand:jupyter.exportToHTML",
        "onCommand:jupyter.exportToPDF",
        "onCommand:jupyter.notebookeditor.export",
        "onCommand:jupyter.createnewnotebook",
        "onCommand:jupyter.createnewinteractive",
        "onCommand:jupyter.importnotebook",
        "onCommand:jupyter.importnotebookfile",
        "onCommand:jupyter.opennotebook",
        "onCommand:jupyter.opennotebookInPreviewEditor",
        "onCommand:jupyter.selectjupyteruri",
        "onCommand:jupyter.exportfileasnotebook",
        "onCommand:jupyter.exportfileandoutputasnotebook",
        "onCommand:jupyter.selectJupyterInterpreter",
        "onCommand:jupyter.selectjupytercommandline",
        "onCommand:jupyter.openVariableView",
        "onCommand:jupyter.selectNativeJupyterUriFromToolBar",
        "onCommand:jupyter.openDataWrangler",
        "onNotebook:jupyter-notebook",
        "onCustomEditor:jupyter.notebook.ipynb",
        "onCustomEditor:jupyter-data-wrangler"
    ],
    "main": "./out/client/extension",
    "capabilities": {
        "virtualWorkspaces": true,
        "untrustedWorkspaces": {
            "supported": "limited",
            "description": "Execution of cells in Interactive Window and Notebooks is not be supported in untrusted workspaces."
        }
    },
    "contributes": {
        "keybindings": [
            {
                "command": "jupyter.execSelectionInteractive",
                "key": "shift+enter",
                "when": "editorTextFocus && editorLangId == python && !findInputFocussed && !replaceInputFocussed && jupyter.ownsSelection && !notebookEditorFocused"
            },
            {
                "command": "jupyter.runcurrentcelladvance",
                "key": "shift+enter",
                "when": "editorTextFocus && !editorHasSelection && jupyter.hascodecells && !notebookEditorFocused"
            },
            {
                "command": "jupyter.runcurrentcell",
                "key": "ctrl+enter",
                "when": "editorTextFocus && !editorHasSelection && jupyter.hascodecells && !notebookEditorFocused && !jupyter.havenativecells"
            },
            {
                "command": "jupyter.runcurrentcellandaddbelow",
                "key": "alt+enter",
                "when": "editorTextFocus && !editorHasSelection && jupyter.hascodecells && !notebookEditorFocused"
            },
            {
                "key": "F",
                "when": "notebookEditorFocused && !inputFocus && notebookType == jupyter-notebook && config.jupyter.enableKeyboardShortcuts",
                "command": "notebook.find"
            },
            {
                "key": "K",
                "when": "notebookEditorFocused && !inputFocus && notebookType == jupyter-notebook && config.jupyter.enableKeyboardShortcuts",
                "command": "list.focusUp"
            },
            {
                "key": "J",
                "when": "notebookEditorFocused && !inputFocus && notebookType == jupyter-notebook && config.jupyter.enableKeyboardShortcuts",
                "command": "list.focusDown"
            },
            {
                "key": "A",
                "when": "notebookEditorFocused && !inputFocus && notebookType == jupyter-notebook && config.jupyter.enableKeyboardShortcuts",
                "command": "notebook.cell.insertCodeCellAbove"
            },
            {
                "key": "B",
                "when": "notebookEditorFocused && !inputFocus && notebookType == jupyter-notebook && config.jupyter.enableKeyboardShortcuts",
                "command": "notebook.cell.insertCodeCellBelow"
            },
            {
                "key": "D D",
                "when": "notebookEditorFocused && !inputFocus && notebookType == jupyter-notebook && config.jupyter.enableKeyboardShortcuts",
                "command": "notebook.cell.delete"
            },
            {
                "key": "Z",
                "when": "notebookEditorFocused && !inputFocus && notebookType == jupyter-notebook && config.jupyter.enableKeyboardShortcuts",
                "command": "jupyter.notebookeditor.keybind.undo"
            },
            {
                "key": "S",
                "when": "notebookEditorFocused && !inputFocus && notebookType == jupyter-notebook && config.jupyter.enableKeyboardShortcuts",
                "command": "jupyter.notebookeditor.keybind.save"
            },
            {
                "key": "C",
                "when": "notebookEditorFocused && !inputFocus && notebookType == jupyter-notebook && config.jupyter.enableKeyboardShortcuts",
                "command": "notebook.cell.copy"
            },
            {
                "key": "X",
                "when": "notebookEditorFocused && !inputFocus && notebookType == jupyter-notebook && config.jupyter.enableKeyboardShortcuts",
                "command": "notebook.cell.cut"
            },
            {
                "key": "V",
                "when": "notebookEditorFocused && !inputFocus && notebookType == jupyter-notebook && config.jupyter.enableKeyboardShortcuts",
                "command": "notebook.cell.paste"
            },
            {
                "key": "O",
                "when": "notebookEditorFocused && !inputFocus && notebookType == jupyter-notebook && config.jupyter.enableKeyboardShortcuts",
                "command": "jupyter.notebookeditor.keybind.toggleOutput"
            },
            {
                "key": "shift+L",
                "when": "notebookEditorFocused && !inputFocus && notebookType == jupyter-notebook && config.jupyter.enableKeyboardShortcuts",
                "command": "notebook.toggleLineNumbers"
            },
            {
                "key": "L",
                "when": "notebookEditorFocused && !inputFocus && notebookType == jupyter-notebook && config.jupyter.enableKeyboardShortcuts",
                "command": "notebook.cell.toggleLineNumbers"
            },
            {
                "key": "ctrl+shift+-",
                "when": "editorTextFocus && inputFocus && notebookEditorFocused && notebookType == jupyter-notebook && config.jupyter.enableKeyboardShortcuts",
                "command": "notebook.cell.split"
            },
            {
                "key": "ctrl+enter",
                "when": "editorTextFocus && inputFocus && notebookEditorFocused && notebookType == jupyter-notebook && config.jupyter.enableKeyboardShortcuts || notebookCellListFocused && notebookCellType == 'code' && notebookType == jupyter-notebook && config.jupyter.enableKeyboardShortcuts",
                "command": "jupyter.notebookeditor.keybind.executeCell"
            },
            {
                "key": "ctrl+enter",
                "when": "inputFocus && notebookEditorFocused && !editorHasMultipleSelections && !editorHasSelection && !editorHoverVisible && notebookCellType == 'markup' && config.jupyter.enableKeyboardShortcuts",
                "command": "notebook.cell.quitEdit"
            },
            {
                "key": "shift+enter",
                "when": "editorTextFocus && inputFocus && notebookEditorFocused && notebookType == jupyter-notebook && config.jupyter.enableKeyboardShortcuts || notebookCellListFocused && notebookCellType == 'code' && notebookType == jupyter-notebook && config.jupyter.enableKeyboardShortcuts",
                "command": "notebook.cell.executeAndSelectBelow"
            },
            {
                "key": "shift+enter",
                "when": "inputFocus && notebookEditorFocused && !editorHasMultipleSelections && !editorHasSelection && !editorHoverVisible && notebookCellType == 'markup' && config.jupyter.enableKeyboardShortcuts",
                "command": "jupyter.notebookeditor.keybind.renderMarkdownAndSelectBelow"
            },
            {
                "key": "shift+enter",
                "when": "resourceScheme == 'vscode-interactive'",
                "command": "interactive.execute"
            },
            {
                "command": "jupyter.insertCellBelowPosition",
                "key": "ctrl+; s",
                "when": "editorTextFocus && jupyter.hascodecells && !notebookEditorFocused"
            },
            {
                "command": "jupyter.insertCellBelow",
                "key": "ctrl+; b",
                "when": "editorTextFocus && jupyter.hascodecells && !notebookEditorFocused"
            },
            {
                "command": "jupyter.insertCellAbove",
                "key": "ctrl+; a",
                "when": "editorTextFocus && jupyter.hascodecells && !notebookEditorFocused"
            },
            {
                "command": "jupyter.deleteCells",
                "key": "ctrl+; x",
                "when": "editorTextFocus && jupyter.hascodecells && !notebookEditorFocused"
            },
            {
                "command": "jupyter.extendSelectionByCellAbove",
                "key": "ctrl+alt+shift+[",
                "when": "editorTextFocus && jupyter.hascodecells && !notebookEditorFocused"
            },
            {
                "command": "jupyter.extendSelectionByCellBelow",
                "key": "ctrl+alt+shift+]",
                "when": "editorTextFocus && jupyter.hascodecells && !notebookEditorFocused"
            },
            {
                "command": "jupyter.moveCellsUp",
                "key": "ctrl+; u",
                "when": "editorTextFocus && jupyter.hascodecells && !notebookEditorFocused"
            },
            {
                "command": "jupyter.moveCellsDown",
                "key": "ctrl+; d",
                "when": "editorTextFocus && jupyter.hascodecells && !notebookEditorFocused"
            },
            {
                "command": "jupyter.changeCellToMarkdown",
                "key": "ctrl+; m",
                "when": "editorTextFocus && jupyter.hascodecells && !notebookEditorFocused"
            },
            {
                "command": "jupyter.changeCellToCode",
                "key": "ctrl+; c",
                "when": "editorTextFocus && jupyter.hascodecells && !notebookEditorFocused"
            },
            {
                "command": "jupyter.gotoNextCellInFile",
                "key": "ctrl+alt+]",
                "when": "editorTextFocus && jupyter.hascodecells && !notebookEditorFocused"
            },
            {
                "command": "jupyter.gotoPrevCellInFile",
                "key": "ctrl+alt+[",
                "when": "editorTextFocus && jupyter.hascodecells && !notebookEditorFocused"
            },
            {
                "command": "jupyter.selectCellContents",
                "key": "ctrl+alt+\\",
                "when": "editorTextFocus && jupyter.hascodecells && !notebookEditorFocused"
            },
            {
                "command": "jupyter.selectCell",
                "key": "ctrl+alt+shift+\\",
                "when": "editorTextFocus && jupyter.hascodecells && !notebookEditorFocused"
            },
            {
                "command": "jupyter.refreshDataViewer",
                "key": "ctrl+r",
                "mac": "cmd+r",
                "when": "jupyter.dataViewerActive"
            },
            {
                "command": "jupyter.refreshDataWrangler",
                "key": "ctrl+r",
                "mac": "cmd+r",
                "when": "jupyter.dataWranglerActive"
            }
        ],
        "commands": [
            {
                "command": "jupyter.openDataWrangler",
                "title": "Open Data Wrangler",
                "category": "Jupyter"
            },
            {
                "command": "jupyter.viewOutput",
                "title": "%jupyter.command.jupyter.viewOutput.title%",
                "category": "Jupyter"
            },
            {
                "command": "jupyter.notebookeditor.export",
                "title": "%DataScience.notebookExportAs%",
                "shortTitle": "%DataScience.notebookExportAs.shorttitle%",
                "category": "Notebook",
                "icon": {
                    "light": "resources/light/export_to_python.svg",
                    "dark": "resources/dark/export_to_python.svg"
                },
                "enablement": "notebookType == jupyter-notebook && isWorkspaceTrusted"
            },
            {
                "command": "jupyter.export",
                "title": "%DataScience.notebookExportAs%",
                "category": "Jupyter",
                "enablement": "isWorkspaceTrusted"
            },
            {
                "command": "jupyter.exportAsPythonScript",
                "title": "%jupyter.command.jupyter.exportAsPythonScript.title%",
                "category": "Jupyter",
                "enablement": "isWorkspaceTrusted"
            },
            {
                "command": "jupyter.exportToHTML",
                "title": "%jupyter.command.jupyter.exportToHTML.title%",
                "category": "Jupyter",
                "enablement": "isWorkspaceTrusted"
            },
            {
                "command": "jupyter.exportToPDF",
                "title": "%jupyter.command.jupyter.exportToPDF.title%",
                "category": "Jupyter",
                "enablement": "isWorkspaceTrusted"
            },
            {
                "command": "jupyter.selectJupyterInterpreter",
                "title": "%jupyter.command.jupyter.selectJupyterInterpreter.title%",
                "category": "Jupyter",
                "enablement": "isWorkspaceTrusted"
            },
            {
                "command": "jupyter.runcurrentcell",
                "title": "%jupyter.command.jupyter.runcurrentcell.title%",
                "category": "Jupyter",
                "enablement": "isWorkspaceTrusted"
            },
            {
                "command": "jupyter.debugcell",
                "title": "%jupyter.command.jupyter.debugcell.title%",
                "category": "Jupyter",
                "enablement": "isWorkspaceTrusted"
            },
            {
                "command": "jupyter.debugstepover",
                "title": "%jupyter.command.jupyter.debugstepover.title%",
                "category": "Jupyter",
                "enablement": "isWorkspaceTrusted"
            },
            {
                "command": "jupyter.debugstop",
                "title": "%jupyter.command.jupyter.debugstop.title%",
                "category": "Jupyter",
                "enablement": "isWorkspaceTrusted"
            },
            {
                "command": "jupyter.debugcontinue",
                "title": "%jupyter.command.jupyter.debugcontinue.title%",
                "category": "Jupyter",
                "enablement": "isWorkspaceTrusted"
            },
            {
                "command": "jupyter.insertCellBelowPosition",
                "title": "%jupyter.command.jupyter.insertCellBelowPosition.title%",
                "category": "Jupyter",
                "enablement": "isWorkspaceTrusted"
            },
            {
                "command": "jupyter.insertCellBelow",
                "title": "%jupyter.command.jupyter.insertCellBelow.title%",
                "category": "Jupyter"
            },
            {
                "command": "jupyter.insertCellAbove",
                "title": "%jupyter.command.jupyter.insertCellAbove.title%",
                "category": "Jupyter"
            },
            {
                "command": "jupyter.deleteCells",
                "title": "%jupyter.command.jupyter.deleteCells.title%",
                "category": "Jupyter"
            },
            {
                "command": "jupyter.notebookeditor.keybind.toggleOutput",
                "title": "%DataScience.toggleCellOutput%",
                "category": "Notebook"
            },
            {
                "command": "jupyter.notebookeditor.keybind.renderMarkdownAndSelectBelow",
                "title": "%DataScience.renderMarkdownAndSelectBelow%",
                "category": "Notebook"
            },
            {
                "command": "jupyter.selectCell",
                "title": "%jupyter.command.jupyter.selectCell.title%",
                "category": "Jupyter"
            },
            {
                "command": "jupyter.selectCellContents",
                "title": "%jupyter.command.jupyter.selectCellContents.title%",
                "category": "Jupyter"
            },
            {
                "command": "jupyter.extendSelectionByCellAbove",
                "title": "%jupyter.command.jupyter.extendSelectionByCellAbove.title%",
                "category": "Jupyter"
            },
            {
                "command": "jupyter.extendSelectionByCellBelow",
                "title": "%jupyter.command.jupyter.extendSelectionByCellBelow.title%",
                "category": "Jupyter"
            },
            {
                "command": "jupyter.moveCellsUp",
                "title": "%jupyter.command.jupyter.moveCellsUp.title%",
                "category": "Jupyter"
            },
            {
                "command": "jupyter.moveCellsDown",
                "title": "%jupyter.command.jupyter.moveCellsDown.title%",
                "category": "Jupyter"
            },
            {
                "command": "jupyter.changeCellToMarkdown",
                "title": "%jupyter.command.jupyter.changeCellToMarkdown.title%",
                "category": "Jupyter"
            },
            {
                "command": "jupyter.changeCellToCode",
                "title": "%jupyter.command.jupyter.changeCellToCode.title%",
                "category": "Jupyter"
            },
            {
                "command": "jupyter.gotoNextCellInFile",
                "title": "%jupyter.command.jupyter.gotoNextCellInFile.title%",
                "category": "Jupyter"
            },
            {
                "command": "jupyter.gotoPrevCellInFile",
                "title": "%jupyter.command.jupyter.gotoPrevCellInFile.title%",
                "category": "Jupyter"
            },
            {
                "command": "jupyter.runcurrentcelladvance",
                "title": "%jupyter.command.jupyter.runcurrentcelladvance.title%",
                "category": "Jupyter",
                "enablement": "isWorkspaceTrusted"
            },
            {
                "command": "jupyter.runcurrentcellandallbelow.palette",
                "title": "%jupyter.command.jupyter.runcurrentcellandallbelow.palette.title%",
                "category": "Jupyter",
                "enablement": "isWorkspaceTrusted"
            },
            {
                "command": "jupyter.runallcellsabove.palette",
                "title": "%jupyter.command.jupyter.runallcellsabove.palette.title%",
                "category": "Jupyter",
                "enablement": "isWorkspaceTrusted"
            },
            {
                "command": "jupyter.debugcurrentcell.palette",
                "title": "%jupyter.command.jupyter.debugcurrentcell.palette.title%",
                "category": "Jupyter",
                "enablement": "isWorkspaceTrusted"
            },
            {
                "command": "jupyter.execSelectionInteractive",
                "title": "%jupyter.command.jupyter.execSelectionInteractive.title%",
                "category": "Jupyter",
                "enablement": "isWorkspaceTrusted"
            },
            {
                "command": "jupyter.createnewinteractive",
                "title": "%jupyter.command.jupyter.createnewinteractive.title%",
                "category": "Jupyter",
                "enablement": "isWorkspaceTrusted"
            },
            {
                "command": "jupyter.runFileInteractive",
                "title": "%jupyter.command.jupyter.runFileInteractive.title%",
                "category": "Jupyter",
                "enablement": "isWorkspaceTrusted"
            },
            {
                "command": "jupyter.debugFileInteractive",
                "title": "%jupyter.command.jupyter.debugFileInteractive.title%",
                "category": "Jupyter",
                "enablement": "isWorkspaceTrusted"
            },
            {
                "command": "jupyter.runallcells",
                "title": "%jupyter.command.jupyter.runallcells.title%",
                "category": "Jupyter",
                "enablement": "isWorkspaceTrusted"
            },
            {
                "command": "jupyter.runallcellsabove",
                "title": "%jupyter.command.jupyter.runallcellsabove.title%",
                "category": "Jupyter",
                "enablement": "isWorkspaceTrusted"
            },
            {
                "command": "jupyter.runcellandallbelow",
                "title": "%jupyter.command.jupyter.runcellandallbelow.title%",
                "category": "Jupyter",
                "enablement": "isWorkspaceTrusted"
            },
            {
                "command": "jupyter.runcell",
                "title": "%jupyter.command.jupyter.runcell.title%",
                "category": "Jupyter",
                "enablement": "isWorkspaceTrusted"
            },
            {
                "command": "jupyter.runtoline",
                "title": "%jupyter.command.jupyter.runtoline.title%",
                "category": "Jupyter",
                "enablement": "isWorkspaceTrusted"
            },
            {
                "command": "jupyter.runfromline",
                "title": "%jupyter.command.jupyter.runfromline.title%",
                "category": "Jupyter",
                "enablement": "isWorkspaceTrusted"
            },
            {
                "command": "jupyter.selectjupyteruri",
                "title": "%jupyter.command.jupyter.selectjupyteruri.title%",
                "category": "Jupyter",
                "enablement": "isWorkspaceTrusted"
            },
            {
                "command": "jupyter.selectNativeJupyterUriFromToolBar",
                "title": "%jupyter.command.jupyter.selectjupyteruri.title%",
                "category": "Jupyter",
                "enablement": "isWorkspaceTrusted"
            },
            {
                "command": "jupyter.selectjupytercommandline",
                "title": "%jupyter.command.jupyter.selectjupytercommandline.title%",
                "category": "Jupyter",
                "enablement": "isWorkspaceTrusted"
            },
            {
                "command": "jupyter.importnotebook",
                "title": "%jupyter.command.jupyter.importnotebook.title%",
                "category": "Jupyter",
                "enablement": "isWorkspaceTrusted"
            },
            {
                "command": "jupyter.importnotebookfile",
                "title": "%jupyter.command.jupyter.importnotebookfile.title%",
                "category": "Jupyter",
                "enablement": "isWorkspaceTrusted"
            },
            {
                "command": "jupyter.opennotebook",
                "title": "%jupyter.command.jupyter.opennotebook.title%",
                "category": "Jupyter"
            },
            {
                "command": "jupyter.opennotebookInPreviewEditor",
                "title": "%jupyter.command.jupyter.opennotebookInPreviewEditor.title%",
                "enablement": "jupyter.opennotebookInPreviewEditor.enabled",
                "category": "Jupyter"
            },
            {
                "command": "jupyter.exportoutputasnotebook",
                "title": "%jupyter.command.jupyter.exportoutputasnotebook.title%",
                "category": "Jupyter",
                "enablement": "isWorkspaceTrusted"
            },
            {
                "command": "jupyter.exportfileasnotebook",
                "title": "%jupyter.command.jupyter.exportfileasnotebook.title%",
                "category": "Jupyter",
                "enablement": "isWorkspaceTrusted"
            },
            {
                "command": "jupyter.exportfileandoutputasnotebook",
                "title": "%jupyter.command.jupyter.exportfileandoutputasnotebook.title%",
                "category": "Jupyter",
                "enablement": "isWorkspaceTrusted"
            },
            {
                "command": "jupyter.undocells",
                "title": "%jupyter.command.jupyter.undocells.title%",
                "category": "Jupyter"
            },
            {
                "command": "jupyter.redocells",
                "title": "%jupyter.command.jupyter.redocells.title%",
                "category": "Jupyter"
            },
            {
                "command": "jupyter.notebookeditor.undocells",
                "title": "%jupyter.command.jupyter.undocells.title%",
                "category": "Notebook"
            },
            {
                "command": "jupyter.notebookeditor.redocells",
                "title": "%jupyter.command.jupyter.redocells.title%",
                "category": "Notebook"
            },
            {
                "command": "jupyter.notebookeditor.keybind.undo",
                "title": "%jupyter.command.jupyter.notebookeditor.keybind.undo.title%",
                "category": "Notebook",
                "enablement": "notebookEditorFocused && !inputFocus && notebookType == jupyter-notebook && config.jupyter.enableKeyboardShortcuts"
            },
            {
                "command": "jupyter.notebookeditor.keybind.save",
                "title": "%jupyter.command.jupyter.notebookeditor.keybind.save.title%",
                "category": "Notebook",
                "enablement": "notebookEditorFocused && !inputFocus && notebookType == jupyter-notebook && config.jupyter.enableKeyboardShortcuts"
            },
            {
                "command": "jupyter.removeallcells",
                "title": "%jupyter.command.jupyter.removeallcells.title%",
                "category": "Jupyter"
            },
            {
                "command": "jupyter.interruptkernel",
                "title": "%jupyter.command.jupyter.interruptkernel.title%",
                "shortTitle": "%jupyter.command.jupyter.interruptkernel.shorttitle%",
                "category": "Jupyter",
                "icon": {
                    "light": "resources/light/interrupt.svg",
                    "dark": "resources/dark/interrupt.svg"
                },
                "enablement": "isWorkspaceTrusted"
            },
            {
                "command": "jupyter.restartkernel",
                "title": "%jupyter.command.jupyter.restartkernel.title%",
                "shortTitle": "%jupyter.command.jupyter.restartkernel.shorttitle%",
                "category": "Jupyter",
                "icon": {
                    "light": "resources/light/restart-kernel.svg",
                    "dark": "resources/dark/restart-kernel.svg"
                },
                "enablement": "isWorkspaceTrusted"
            },
            {
                "command": "jupyter.notebookeditor.interruptkernel",
                "title": "%jupyter.command.jupyter.interruptkernel.title%",
                "shortTitle": "%jupyter.command.jupyter.interruptkernel.shorttitle%",
                "category": "Notebook",
                "icon": {
                    "light": "resources/light/interrupt.svg",
                    "dark": "resources/dark/interrupt.svg"
                },
                "enablement": "notebookType == 'jupyter-notebook' && isWorkspaceTrusted && jupyter.notebookeditor.canInterruptNotebookKernel"
            },
            {
                "command": "jupyter.notebookeditor.restartkernel",
                "title": "%jupyter.command.jupyter.restartkernel.title%",
                "shortTitle": "%jupyter.command.jupyter.restartkernel.shorttitle%",
                "category": "Notebook",
                "icon": {
                    "light": "resources/light/restart-kernel.svg",
                    "dark": "resources/dark/restart-kernel.svg"
                },
                "enablement": "jupyter.notebookeditor.canrestartNotebookkernel && isWorkspaceTrusted"
            },
            {
                "command": "jupyter.selectNativeJupyterUriFromToolBar",
                "title": "%jupyter.command.jupyter.selectjupyteruri.title%",
                "category": "Jupyter",
                "icon": "$(debug-disconnect)",
                "enablement": "isWorkspaceTrusted"
            },
            {
                "command": "jupyter.notebookeditor.addcellbelow",
                "title": "%jupyter.command.jupyter.notebookeditor.addcellbelow.title%",
                "category": "Notebook"
            },
            {
                "command": "jupyter.notebookeditor.removeallcells",
                "title": "%jupyter.command.jupyter.notebookeditor.removeallcells.title%",
                "category": "Notebook"
            },
            {
                "command": "jupyter.notebookeditor.expandallcells",
                "title": "%jupyter.command.jupyter.notebookeditor.expandallcells.title%",
                "category": "Notebook"
            },
            {
                "command": "jupyter.notebookeditor.collapseallcells",
                "title": "%jupyter.command.jupyter.notebookeditor.collapseallcells.title%",
                "category": "Notebook"
            },
            {
                "command": "jupyter.expandallcells",
                "title": "%jupyter.command.jupyter.expandallcells.title%",
                "shortTitle": "%jupyter.command.jupyter.expandallcells.shorttitle%",
                "category": "Jupyter",
                "icon": "$(expand-all)"
            },
            {
                "command": "jupyter.collapseallcells",
                "title": "%jupyter.command.jupyter.collapseallcells.title%",
                "shortTitle": "%jupyter.command.jupyter.collapseallcells.shorttitle%",
                "category": "Jupyter",
                "icon": "$(collapse-all)"
            },
            {
                "command": "jupyter.addcellbelow",
                "title": "%jupyter.command.jupyter.addcellbelow.title%",
                "category": "Jupyter"
            },
            {
                "command": "jupyter.createnewnotebook",
                "title": "%jupyter.command.jupyter.createnewnotebook.title%",
                "category": "Jupyter"
            },
            {
                "command": "jupyter.scrolltocell",
                "title": "%jupyter.command.jupyter.scrolltocell.title%",
                "category": "Jupyter"
            },
            {
                "command": "jupyter.switchKernel",
                "title": "%DataScience.selectKernel%",
                "category": "Jupyter",
                "enablement": "jupyter.isinteractiveactive || jupyter.isnativeactive && jupyter.usingwebviewnotebook && isWorkspaceTrusted"
            },
            {
                "command": "jupyter.latestExtension",
                "title": "DataScience.latestExtension",
                "category": "Jupyter"
            },
            {
                "command": "jupyter.createGitHubIssue",
                "title": "%jupyter.command.jupyter.createGitHubIssue.title%",
                "enablement": "config.noExists",
                "category": "Jupyter"
            },
            {
                "command": "jupyter.submitGitHubIssue",
                "title": "%jupyter.command.jupyter.submitGitHubIssue.title%",
                "enablement": "config.noExists",
                "category": "Jupyter"
            },
            {
                "command": "jupyter.enableDebugLogging",
                "title": "%jupyter.command.jupyter.enableDebugLogging.title%",
                "category": "Jupyter"
            },
            {
                "command": "jupyter.resetLoggingLevel",
                "title": "%jupyter.command.jupyter.resetLoggingLevel.title%",
                "category": "Jupyter"
            },
            {
                "command": "jupyter.showDataViewer",
                "title": "%jupyter.command.jupyter.showDataViewer.title%",
                "category": "Jupyter"
            },
            {
                "command": "jupyter.clearSavedJupyterUris",
                "title": "%jupyter.command.jupyter.clearSavedJupyterUris.title%",
                "category": "Jupyter"
            },
            {
                "command": "jupyter.openVariableView",
                "title": "%jupyter.command.jupyter.openVariableView.title%",
                "shortTitle": "%jupyter.command.jupyter.openVariableView.shorttitle%",
                "icon": "$(variable-group)",
                "category": "Jupyter",
                "enablement": "notebookType == jupyter-notebook && !jupyter.variableViewVisible && isWorkspaceTrusted"
            },
            {
                "command": "jupyter.refreshDataViewer",
                "title": "%DataScience.refreshDataViewerCommandPalette%",
                "category": "Jupyter",
                "enablement": "jupyter.dataViewerActive && isWorkspaceTrusted"
            },
            {
<<<<<<< HEAD
                "command": "jupyter.refreshDataWrangler",
                "title": "Refresh Data Wrangler",
                "category": "Jupyter",
                "enablement": "jupyter.dataWranglerActive && isWorkspaceTrusted"
            },
            {
                "command": "jupyter.openDataWrangler",
                "title": "Open Data Wrangler",
=======
                "command": "jupyter.interactive.clearAllCells",
                "title": "%DataScience.interactiveClearAllCells%",
                "icon": "$(close)",
                "category": "Jupyter"
            },
            {
                "command": "jupyter.interactive.removeCell",
                "title": "%DataScience.interactiveRemoveCell%",
                "icon": "$(close)",
                "category": "Jupyter"
            },
            {
                "command": "jupyter.interactive.goToCode",
                "title": "%DataScience.interactiveGoToCode%",
                "icon": "$(go-to-file)",
                "category": "Jupyter"
            },
            {
                "command": "jupyter.interactive.exportasnotebook",
                "title": "%DataScience.exportDialogTitle%",
                "shortTitle": "%DataScience.exportAsNotebook.shorttitle%",
                "icon": "$(save-as)",
                "category": "Jupyter"
            },
            {
                "command": "jupyter.interactive.exportas",
                "title": "%DataScience.notebookExport%",
                "icon": "$(export)",
>>>>>>> a127a52f
                "category": "Jupyter"
            }
        ],
        "menus": {
            "editor/context": [
                {
                    "when": "editorFocus && editorLangId == python && jupyter.hascodecells && !notebookEditorFocused && isWorkspaceTrusted",
                    "command": "jupyter.runallcells",
                    "group": "Jupyter2"
                },
                {
                    "when": "editorFocus && editorLangId == python && jupyter.hascodecells && !notebookEditorFocused && isWorkspaceTrusted",
                    "command": "jupyter.runcurrentcell",
                    "group": "Jupyter2"
                },
                {
                    "when": "editorFocus && editorLangId == python && jupyter.hascodecells && !notebookEditorFocused && isWorkspaceTrusted",
                    "command": "jupyter.runcurrentcelladvance",
                    "group": "Jupyter2"
                },
                {
                    "command": "jupyter.runFileInteractive",
                    "group": "Jupyter2",
                    "when": "editorFocus && editorLangId == python && !notebookEditorFocused && isWorkspaceTrusted"
                },
                {
                    "command": "jupyter.runfromline",
                    "group": "Jupyter2",
                    "when": "editorFocus && editorLangId == python && !notebookEditorFocused && isWorkspaceTrusted"
                },
                {
                    "command": "jupyter.runtoline",
                    "group": "Jupyter2",
                    "when": "editorFocus && editorLangId == python && !notebookEditorFocused && isWorkspaceTrusted"
                },
                {
                    "command": "jupyter.execSelectionInteractive",
                    "group": "Jupyter2",
                    "when": "editorFocus && editorLangId == python && !notebookEditorFocused && isWorkspaceTrusted"
                },
                {
                    "when": "editorFocus && editorLangId == python && resourceLangId == jupyter && !notebookEditorFocused && isWorkspaceTrusted",
                    "command": "jupyter.importnotebook",
                    "group": "Jupyter3@1"
                },
                {
                    "when": "editorFocus && editorLangId == python && jupyter.hascodecells && !notebookEditorFocused && isWorkspaceTrusted",
                    "command": "jupyter.exportfileasnotebook",
                    "group": "Jupyter3@2"
                },
                {
                    "when": "editorFocus && editorLangId == python && jupyter.hascodecells && !notebookEditorFocused && isWorkspaceTrusted",
                    "command": "jupyter.exportfileandoutputasnotebook",
                    "group": "Jupyter3@3"
                }
            ],
            "editor/title": [
                {
                    "command": "jupyter.notebookeditor.restartkernel",
                    "title": "%jupyter.command.jupyter.restartkernel.title%",
                    "group": "navigation@1",
                    "when": "notebookType == 'jupyter-notebook' && isWorkspaceTrusted && jupyter.notebookeditor.canrestartNotebookkernel && config.notebook.globalToolbar != true"
                },
                {
                    "command": "jupyter.notebookeditor.interruptkernel",
                    "title": "%jupyter.command.jupyter.interruptkernel.title%",
                    "group": "overflow@1",
                    "when": "notebookType == 'jupyter-notebook' && isWorkspaceTrusted && jupyter.notebookeditor.canInterruptNotebookKernel && config.notebook.globalToolbar != true"
                },
                {
                    "command": "jupyter.openVariableView",
                    "title": "%jupyter.command.jupyter.openVariableView.title%",
                    "group": "navigation@2",
                    "when": "notebookType == 'jupyter-notebook' && isWorkspaceTrusted && config.notebook.globalToolbar != true"
                },
                {
                    "command": "jupyter.notebookeditor.export",
                    "title": "%DataScience.notebookExportAs%",
                    "group": "navigation@3",
                    "when": "notebookType == 'jupyter-notebook' && isWorkspaceTrusted && config.notebook.globalToolbar != true"
                },
                {
                    "command": "jupyter.selectNativeJupyterUriFromToolBar",
                    "title": "%jupyter.command.jupyter.selectjupyteruri.title%",
                    "group": "overflow@1000",
                    "when": "notebookType == 'jupyter-notebook' && isWorkspaceTrusted && config.notebook.globalToolbar != true"
                }
            ],
            "notebook/toolbar": [
                {
                    "command": "jupyter.notebookeditor.restartkernel",
                    "group": "navigation/execute@1",
                    "when": "notebookType == 'jupyter-notebook' && isWorkspaceTrusted"
                },
                {
                    "command": "jupyter.notebookeditor.interruptkernel",
                    "group": "navigation/execute@2",
                    "when": "notebookType == 'jupyter-notebook' && isWorkspaceTrusted"
                },
                {
                    "command": "jupyter.openVariableView",
                    "group": "navigation@1",
                    "when": "notebookType == 'jupyter-notebook' && isWorkspaceTrusted"
                },
                {
                    "command": "jupyter.notebookeditor.export",
                    "group": "navigation@2",
                    "when": "notebookType == 'jupyter-notebook' && isWorkspaceTrusted"
                }
            ],
            "interactive/toolbar": [
                {
                    "command": "jupyter.interactive.clearAllCells",
                    "group": "navigation@0",
                    "when": "isWorkspaceTrusted"
                },
                {
                    "command": "jupyter.restartkernel",
                    "group": "navigation@1",
                    "when": "isWorkspaceTrusted"
                },
                {
                    "command": "jupyter.interruptkernel",
                    "group": "navigation@2",
                    "when": "isWorkspaceTrusted"
                },
                {
                    "command": "jupyter.interactive.exportasnotebook",
                    "group": "navigation@4",
                    "when": "isWorkspaceTrusted"
                },
                {
                    "command": "jupyter.interactive.exportas",
                    "group": "navigation@5",
                    "when": "isWorkspaceTrusted"
                },
                {
                    "command": "jupyter.expandallcells",
                    "group": "navigation@6",
                    "when": "isWorkspaceTrusted"
                },
                {
                    "command": "jupyter.collapseallcells",
                    "group": "navigation@7",
                    "when": "isWorkspaceTrusted"
                }
            ],
            "interactive/cell/title": [
                {
                    "command": "jupyter.interactive.goToCode",
                    "group": "inline@0",
                    "when": "isWorkspaceTrusted"
                },
                {
                    "command": "jupyter.interactive.removeCell",
                    "group": "inline@0",
                    "when": "isWorkspaceTrusted"
                }
            ],
            "explorer/context": [
                {
                    "when": "resourceLangId == python && !notebookEditorFocused && isWorkspaceTrusted",
                    "command": "jupyter.runFileInteractive",
                    "group": "Jupyter2"
                },
                {
                    "when": "resourceLangId == jupyter",
                    "command": "jupyter.opennotebook",
                    "group": "Jupyter"
                },
                {
                    "when": "resourceLangId == jupyter && jupyter.vscode.channel == 'insiders' && jupyter.opennotebookInPreviewEditor.enabled",
                    "command": "jupyter.opennotebookInPreviewEditor",
                    "group": "Jupyter"
                },
                {
                    "when": "resourceLangId == jupyter && isWorkspaceTrusted",
                    "command": "jupyter.importnotebookfile",
                    "group": "Jupyter"
                }
            ],
            "commandPalette": [
                {
                    "command": "jupyter.notebookeditor.keybind.toggleOutput",
                    "title": "%DataScience.toggleCellOutput%",
                    "when": "notebookType == jupyter-notebook"
                },
                {
                    "command": "jupyter.notebookeditor.keybind.renderMarkdownAndSelectBelow",
                    "title": "%DataScience.renderMarkdownAndSelectBelow%",
                    "when": "false"
                },
                {
                    "command": "jupyter.exportAsPythonScript",
                    "title": "%jupyter.command.jupyter.exportAsPythonScript.title%",
                    "category": "Jupyter",
                    "when": "jupyter.isnativeactive && isWorkspaceTrusted && jupyter.ispythonnotebook && isWorkspaceTrusted"
                },
                {
                    "command": "jupyter.refreshDataViewer",
                    "category": "Jupyter",
                    "when": "isWorkspaceTrusted"
                },
                {
                    "command": "jupyter.refreshDataWrangler",
                    "category": "Jupyter",
                    "when": "isWorkspaceTrusted"
                },
                {
                    "command": "jupyter.exportToHTML",
                    "title": "%jupyter.command.jupyter.exportToHTML.title%",
                    "category": "Jupyter",
                    "when": "jupyter.isnativeactive && isWorkspaceTrusted"
                },
                {
                    "command": "jupyter.exportToPDF",
                    "title": "%jupyter.command.jupyter.exportToPDF.title%",
                    "category": "Jupyter",
                    "when": "jupyter.isnativeactive && isWorkspaceTrusted"
                },
                {
                    "command": "jupyter.insertCellBelowPosition",
                    "title": "%jupyter.command.jupyter.insertCellBelowPosition.title%",
                    "category": "Jupyter",
                    "when": "jupyter.hascodecells && !notebookEditorFocused"
                },
                {
                    "command": "jupyter.insertCellBelow",
                    "title": "%jupyter.command.jupyter.insertCellBelow.title%",
                    "category": "Jupyter",
                    "when": "jupyter.hascodecells && !notebookEditorFocused"
                },
                {
                    "command": "jupyter.insertCellAbove",
                    "title": "%jupyter.command.jupyter.insertCellAbove.title%",
                    "category": "Jupyter",
                    "when": "jupyter.hascodecells && !notebookEditorFocused"
                },
                {
                    "command": "jupyter.deleteCells",
                    "title": "%jupyter.command.jupyter.deleteCells.title%",
                    "category": "Jupyter",
                    "when": "jupyter.hascodecells && !notebookEditorFocused"
                },
                {
                    "command": "jupyter.selectCell",
                    "title": "%jupyter.command.jupyter.selectCell.title%",
                    "category": "Jupyter",
                    "when": "jupyter.hascodecells && !notebookEditorFocused"
                },
                {
                    "command": "jupyter.selectCellContents",
                    "title": "%jupyter.command.jupyter.selectCellContents.title%",
                    "category": "Jupyter",
                    "when": "jupyter.hascodecells && !notebookEditorFocused"
                },
                {
                    "command": "jupyter.extendSelectionByCellAbove",
                    "title": "%jupyter.command.jupyter.extendSelectionByCellAbove.title%",
                    "category": "Jupyter",
                    "when": "jupyter.hascodecells && !notebookEditorFocused"
                },
                {
                    "command": "jupyter.extendSelectionByCellBelow",
                    "title": "%jupyter.command.jupyter.extendSelectionByCellBelow.title%",
                    "category": "Jupyter",
                    "when": "jupyter.hascodecells && !notebookEditorFocused"
                },
                {
                    "command": "jupyter.moveCellsUp",
                    "title": "%jupyter.command.jupyter.moveCellsUp.title%",
                    "category": "Jupyter",
                    "when": "jupyter.hascodecells && !notebookEditorFocused"
                },
                {
                    "command": "jupyter.moveCellsDown",
                    "title": "%jupyter.command.jupyter.moveCellsDown.title%",
                    "category": "Jupyter",
                    "when": "jupyter.hascodecells && !notebookEditorFocused"
                },
                {
                    "command": "jupyter.changeCellToMarkdown",
                    "title": "%jupyter.command.jupyter.changeCellToMarkdown.title%",
                    "category": "Jupyter",
                    "when": "jupyter.hascodecells && !notebookEditorFocused"
                },
                {
                    "command": "jupyter.changeCellToCode",
                    "title": "%jupyter.command.jupyter.changeCellToCode.title%",
                    "category": "Jupyter",
                    "when": "jupyter.hascodecells && !notebookEditorFocused"
                },
                {
                    "command": "jupyter.gotoNextCellInFile",
                    "title": "%jupyter.command.jupyter.gotoNextCellInFile.title%",
                    "category": "Jupyter",
                    "when": "jupyter.hascodecells && !notebookEditorFocused"
                },
                {
                    "command": "jupyter.gotoPrevCellInFile",
                    "title": "%jupyter.command.jupyter.gotoPrevCellInFile.title%",
                    "category": "Jupyter",
                    "when": "jupyter.hascodecells && !notebookEditorFocused"
                },
                {
                    "command": "jupyter.runcurrentcell",
                    "title": "%jupyter.command.jupyter.runcurrentcell.title%",
                    "category": "Jupyter",
                    "when": "jupyter.hascodecells && jupyter.ispythonornativeactive && !jupyter.havenativecells && isWorkspaceTrusted"
                },
                {
                    "command": "jupyter.runcurrentcelladvance",
                    "title": "%jupyter.command.jupyter.runcurrentcelladvance.title%",
                    "category": "Jupyter",
                    "when": "jupyter.hascodecells && jupyter.ispythonornativeactive && !jupyter.havenativecells && isWorkspaceTrusted"
                },
                {
                    "command": "jupyter.runcurrentcellandallbelow.palette",
                    "title": "%jupyter.command.jupyter.runcurrentcellandallbelow.palette.title%",
                    "category": "Jupyter",
                    "when": "jupyter.hascodecells && jupyter.ispythonornativeactive && !jupyter.havenativecells && isWorkspaceTrusted"
                },
                {
                    "command": "jupyter.runallcellsabove.palette",
                    "title": "%jupyter.command.jupyter.runallcellsabove.palette.title%",
                    "category": "Jupyter",
                    "when": "jupyter.hascodecells && jupyter.ispythonornativeactive && !jupyter.havenativecells && isWorkspaceTrusted"
                },
                {
                    "command": "jupyter.debugcurrentcell.palette",
                    "title": "%jupyter.command.jupyter.debugcurrentcell.palette.title%",
                    "category": "Jupyter",
                    "when": "editorLangId == python && jupyter.hascodecells && isWorkspaceTrusted"
                },
                {
                    "command": "jupyter.createnewinteractive",
                    "title": "%jupyter.command.jupyter.createnewinteractive.title%",
                    "category": "Jupyter",
                    "when": "isWorkspaceTrusted"
                },
                {
                    "command": "jupyter.runallcells",
                    "title": "%jupyter.command.jupyter.runallcells.title%",
                    "category": "Jupyter",
                    "when": "jupyter.hascodecells && jupyter.ispythonornativeactive && isWorkspaceTrusted"
                },
                {
                    "command": "jupyter.scrolltocell",
                    "title": "%jupyter.command.jupyter.scrolltocell.title%",
                    "category": "Jupyter",
                    "when": "false"
                },
                {
                    "command": "jupyter.debugcell",
                    "title": "%jupyter.command.jupyter.debugcell.title%",
                    "category": "Jupyter",
                    "when": "config.noExists"
                },
                {
                    "command": "jupyter.runcell",
                    "title": "%jupyter.command.jupyter.runcell.title%",
                    "category": "Jupyter",
                    "when": "config.noExists"
                },
                {
                    "command": "jupyter.runFileInteractive",
                    "title": "%jupyter.command.jupyter.runFileInteractive.title%",
                    "category": "Jupyter",
                    "when": "editorLangId == python && !notebookEditorFocused && isWorkspaceTrusted"
                },
                {
                    "command": "jupyter.debugFileInteractive",
                    "title": "%jupyter.command.jupyter.debugFileInteractive.title%",
                    "category": "Jupyter",
                    "when": "editorLangId == python && !notebookEditorFocused && isWorkspaceTrusted"
                },
                {
                    "command": "jupyter.importnotebook",
                    "title": "%jupyter.command.jupyter.importnotebook.title%",
                    "category": "Jupyter",
                    "when": "isWorkspaceTrusted"
                },
                {
                    "command": "jupyter.opennotebook",
                    "title": "%jupyter.command.jupyter.opennotebook.title%",
                    "category": "Jupyter",
                    "when": "isWorkspaceTrusted"
                },
                {
                    "command": "jupyter.exportfileasnotebook",
                    "title": "%jupyter.command.jupyter.exportfileasnotebook.title%",
                    "category": "Jupyter",
                    "when": "jupyter.hascodecells && jupyter.ispythonorinteractiveeactive && !notebookEditorFocused && isWorkspaceTrusted"
                },
                {
                    "command": "jupyter.exportfileandoutputasnotebook",
                    "title": "%jupyter.command.jupyter.exportfileandoutputasnotebook.title%",
                    "category": "Jupyter",
                    "when": "jupyter.hascodecells && jupyter.ispythonorinteractiveeactive && !notebookEditorFocused && isWorkspaceTrusted"
                },
                {
                    "command": "jupyter.undocells",
                    "title": "%jupyter.command.jupyter.undocells.title%",
                    "category": "Jupyter",
                    "when": "jupyter.haveinteractivecells && jupyter.ispythonorinteractiveeactive && !notebookEditorFocused"
                },
                {
                    "command": "jupyter.redocells",
                    "title": "%jupyter.command.jupyter.redocells.title%",
                    "category": "Jupyter",
                    "when": "jupyter.haveredoablecells && jupyter.ispythonorinteractiveornativeeactive && !notebookEditorFocused"
                },
                {
                    "command": "jupyter.removeallcells",
                    "title": "%jupyter.command.jupyter.removeallcells.title%",
                    "category": "Jupyter",
                    "when": "jupyter.haveinteractivecells && jupyter.ispythonorinteractiveeactive"
                },
                {
                    "command": "jupyter.interruptkernel",
                    "title": "%jupyter.command.jupyter.interruptkernel.title%",
                    "category": "Jupyter",
                    "when": "jupyter.haveinteractive && jupyter.ispythonorinteractiveeactive && isWorkspaceTrusted"
                },
                {
                    "command": "jupyter.restartkernel",
                    "title": "%jupyter.command.jupyter.restartkernel.title%",
                    "category": "Jupyter",
                    "when": "jupyter.haveinteractive && jupyter.ispythonorinteractiveeactive && isWorkspaceTrusted"
                },
                {
                    "command": "jupyter.notebookeditor.undocells",
                    "title": "%jupyter.command.jupyter.undocells.title%",
                    "category": "Notebook",
                    "when": "jupyter.haveinteractivecells && jupyter.isnativeactive && !notebookEditorFocused && isWorkspaceTrusted"
                },
                {
                    "command": "jupyter.notebookeditor.redocells",
                    "title": "%jupyter.command.jupyter.redocells.title%",
                    "category": "Notebook",
                    "when": "jupyter.havenativeredoablecells && jupyter.isnativeactive && !notebookEditorFocused&& isWorkspaceTrusted"
                },
                {
                    "command": "jupyter.notebookeditor.removeallcells",
                    "title": "%jupyter.command.jupyter.notebookeditor.removeallcells.title%",
                    "category": "Notebook",
                    "when": "jupyter.havenativecells && jupyter.isnativeactive && isWorkspaceTrusted"
                },
                {
                    "command": "jupyter.notebookeditor.interruptkernel",
                    "title": "%jupyter.command.jupyter.interruptkernel.title%",
                    "category": "Notebook",
                    "when": "notebookType == 'jupyter-notebook' && isWorkspaceTrusted"
                },
                {
                    "command": "jupyter.notebookeditor.restartkernel",
                    "title": "%jupyter.command.jupyter.restartkernel.title%",
                    "category": "Notebook",
                    "when": "jupyter.isnativeactive && isWorkspaceTrusted"
                },
                {
                    "command": "jupyter.notebookeditor.addcellbelow",
                    "title": "%jupyter.command.jupyter.notebookeditor.addcellbelow.title%",
                    "category": "Notebook",
                    "when": "jupyter.isnativeactive && isWorkspaceTrusted"
                },
                {
                    "command": "jupyter.notebookeditor.expandallcells",
                    "title": "%jupyter.command.jupyter.expandallcells.title%",
                    "category": "Notebook",
                    "when": "notebookEditorFocused && notebookType == 'jupyter-notebook'"
                },
                {
                    "command": "jupyter.notebookeditor.collapseallcells",
                    "title": "%jupyter.command.jupyter.collapseallcells.title%",
                    "category": "Notebook",
                    "when": "notebookEditorFocused && notebookType == 'jupyter-notebook'"
                },
                {
                    "command": "jupyter.notebookeditor.keybind.undo",
                    "title": "%jupyter.command.jupyter.notebookeditor.keybind.undo.title%",
                    "category": "Notebook",
                    "when": "false"
                },
                {
                    "command": "jupyter.notebookeditor.keybind.save",
                    "title": "%jupyter.command.jupyter.notebookeditor.keybind.save.title%",
                    "category": "Notebook",
                    "when": "false"
                },
                {
                    "command": "jupyter.expandallcells",
                    "title": "%jupyter.command.jupyter.expandallcells.title%",
                    "shortTitle": "%jupyter.command.jupyter.expandallcells.shorttitle%",
                    "category": "Jupyter",
                    "when": "jupyter.isinteractiveactive"
                },
                {
                    "command": "jupyter.collapseallcells",
                    "title": "%jupyter.command.jupyter.collapseallcells.title%",
                    "shortTitle": "%jupyter.command.jupyter.collapseallcells.shorttitle%",
                    "category": "Jupyter",
                    "when": "jupyter.isinteractiveactive"
                },
                {
                    "command": "jupyter.exportoutputasnotebook",
                    "title": "%jupyter.command.jupyter.exportoutputasnotebook.title%",
                    "category": "Jupyter",
                    "when": "jupyter.isinteractiveactive"
                },
                {
                    "command": "jupyter.runcellandallbelow",
                    "category": "Jupyter",
                    "when": "config.noExists"
                },
                {
                    "command": "jupyter.runallcellsabove",
                    "category": "Jupyter",
                    "when": "config.noExists"
                },
                {
                    "command": "jupyter.debugcontinue",
                    "category": "Jupyter",
                    "when": "config.noExists"
                },
                {
                    "command": "jupyter.debugstop",
                    "category": "Jupyter",
                    "when": "config.noExists"
                },
                {
                    "command": "jupyter.debugstepover",
                    "category": "Jupyter",
                    "when": "config.noExists"
                },
                {
                    "command": "jupyter.debugcell",
                    "category": "Jupyter",
                    "when": "config.noExists"
                },
                {
                    "command": "jupyter.addcellbelow",
                    "title": "%jupyter.command.jupyter.addcellbelow.title%",
                    "category": "Jupyter",
                    "when": "jupyter.hascodecells && jupyter.ispythonornativeactive"
                },
                {
                    "command": "jupyter.createnewnotebook",
                    "title": "%jupyter.command.jupyter.createnewnotebook.title%",
                    "category": "Jupyter"
                },
                {
                    "command": "jupyter.runtoline",
                    "category": "Jupyter",
                    "when": "config.noExists"
                },
                {
                    "command": "jupyter.runfromline",
                    "category": "Jupyter",
                    "when": "config.noExists"
                },
                {
                    "command": "jupyter.execSelectionInteractive",
                    "category": "Jupyter",
                    "when": "editorLangId == python && !notebookEditorFocused && isWorkspaceTrusted"
                },
                {
                    "command": "jupyter.switchKernel",
                    "title": "%DataScience.selectKernel%",
                    "category": "Jupyter",
                    "when": "jupyter.isinteractiveactive || jupyter.isnativeactive && jupyter.usingwebviewnotebook && isWorkspaceTrusted"
                },
                {
                    "command": "jupyter.latestExtension",
                    "title": "%DataScience.latestExtension%",
                    "category": "Jupyter",
                    "when": "false"
                },
                {
                    "command": "jupyter.export",
                    "title": "%DataScience.notebookExportAs%",
                    "category": "Jupyter",
                    "when": "false"
                },
                {
                    "command": "jupyter.notebookeditor.export",
                    "title": "%DataScience.notebookExportAs%",
                    "category": "Notebook",
                    "when": "false"
                },
                {
                    "command": "jupyter.resetLoggingLevel",
                    "title": "%jupyter.command.jupyter.resetLoggingLevel.title%",
                    "category": "Jupyter",
                    "when": "config.jupyter.logging.level != error"
                },
                {
                    "command": "jupyter.enableDebugLogging",
                    "title": "%jupyter.command.jupyter.enableDebugLogging.title%",
                    "category": "Jupyter",
                    "when": "config.jupyter.logging.level != debug"
                },
                {
                    "command": "jupyter.createGitHubIssue",
                    "category": "Jupyter",
                    "when": "config.jupyter.logging.level == debug && config.noExists"
                },
                {
                    "command": "jupyter.submitGitHubIssue",
                    "category": "Jupyter",
                    "when": "false"
                },
                {
                    "command": "jupyter.showDataViewer",
                    "category": "Jupyter",
                    "when": "false"
                },
                {
                    "command": "jupyter.opennotebookInPreviewEditor",
                    "when": "false",
                    "category": "Jupyter"
                },
                {
                    "command": "jupyter.openVariableView",
                    "title": "%jupyter.command.jupyter.openVariableView.title%",
                    "category": "Jupyter",
                    "when": "notebookType == jupyter-notebook && isWorkspaceTrusted"
                },
                {
                    "command": "jupyter.selectNativeJupyterUriFromToolBar",
                    "title": "%jupyter.command.jupyter.selectjupyteruri.title%",
                    "when": "false"
                }
            ],
            "debug/variables/context": [
                {
                    "command": "jupyter.showDataViewer",
                    "group": "1_view",
                    "when": "debugProtocolVariableMenuContext == 'viewableInDataViewer'"
                }
            ]
        },
        "configuration": {
            "type": "object",
            "title": "Jupyter",
            "properties": {
                "jupyter.dataWrangler.sidePanelSections": {
                    "type": "array",
                    "default": [
                        "summary",
                        "columns",
                        "rows",
                        "history",
                        "code"
                    ],
                    "items": {
                        "enum": [
                            "summary",
                            "columns",
                            "rows",
                            "history",
                            "code"
                        ]
                    }
                },
                "jupyter.experiments.enabled": {
                    "type": "boolean",
                    "default": true,
                    "description": "Enables/disables A/B tests.",
                    "scope": "machine"
                },
                "jupyter.logging.level": {
                    "type": "string",
                    "default": "debug",
                    "enum": [
                        "off",
                        "error",
                        "warn",
                        "info",
                        "debug"
                    ],
                    "description": "The logging level the extension logs at.",
                    "scope": "machine"
                },
                "jupyter.experiments.optInto": {
                    "type": "array",
                    "default": [],
                    "items": {
                        "enum": [
                            "CustomEditor"
                        ]
                    },
                    "markdownDescription": "List of experiment to opt into. If empty, user is assigned the default experiment groups. [Learn more](https://github.com/microsoft/vscode-jupyter/wiki/Experiments).",
                    "scope": "application"
                },
                "jupyter.experiments.optOutFrom": {
                    "type": "array",
                    "default": [],
                    "items": {
                        "enum": [
                            "NativeNotebookEditor",
                            "CustomEditor"
                        ]
                    },
                    "markdownDescription": "List of experiment to opt out of. If empty, user is assigned the default experiment groups. [Learn more](https://github.com/microsoft/vscode-jupyter/wiki/Experiments).",
                    "scope": "application"
                },
                "jupyter.enableKeyboardShortcuts": {
                    "type": "boolean",
                    "default": true,
                    "description": "Enables Jupyter style keyboard shortcuts for Notebooks.",
                    "scope": "application"
                },
                "jupyter.allowImportFromNotebook": {
                    "type": "boolean",
                    "default": true,
                    "description": "Allows a user to import a jupyter notebook into a python file anytime one is opened.",
                    "scope": "resource"
                },
                "jupyter.widgetScriptSources": {
                    "type": "array",
                    "default": [],
                    "items": {
                        "type": "string",
                        "enum": [
                            "jsdelivr.com",
                            "unpkg.com"
                        ],
                        "enumDescriptions": [
                            "Loads widget (javascript) scripts from https://www.jsdelivr.com/",
                            "Loads widget (javascript) scripts from https://unpkg.com/"
                        ]
                    },
                    "uniqueItems": true,
                    "markdownDescription": "Defines the location and order of the sources where scripts files for Widgets are downloaded from (e.g. ipywidgest, bqplot, beakerx, ipyleaflet, etc). Not selecting any of these could result in widgets not rendering or function correctly. See [here](https://aka.ms/PVSCIPyWidgets) for more information. Once updated you will need to restart the Kernel.",
                    "scope": "machine"
                },
                "jupyter.askForLargeDataFrames": {
                    "type": "boolean",
                    "default": true,
                    "description": "Warn the user before trying to open really large data frames.",
                    "scope": "application"
                },
                "jupyter.askForKernelRestart": {
                    "type": "boolean",
                    "default": true,
                    "description": "Warn the user before restarting a kernel.",
                    "scope": "application"
                },
                "jupyter.exportWithOutputEnabled": {
                    "type": "boolean",
                    "default": false,
                    "description": "Enable exporting a python file into a jupyter notebook and run all cells when doing so.",
                    "scope": "resource"
                },
                "jupyter.jupyterLaunchTimeout": {
                    "type": "number",
                    "default": 60000,
                    "description": "Amount of time (in ms) to wait for the Jupyter Notebook server to start.",
                    "scope": "resource"
                },
                "jupyter.jupyterLaunchRetries": {
                    "type": "number",
                    "default": 3,
                    "description": "Number of times to attempt to connect to the Jupyter Notebook",
                    "scope": "resource"
                },
                "jupyter.jupyterServerType": {
                    "type": "string",
                    "enum": [
                        "local",
                        "remote"
                    ],
                    "description": "Determines the type of connection for talking to jupyter. Local will start kernels locally. Remote allows for connections to remote servers",
                    "scope": "resource"
                },
                "jupyter.jupyterCommandLineArguments": {
                    "type": "array",
                    "default": [],
                    "description": "When a Notebook Editor or Interactive Window Jupyter server is started, these arguments will be passed to it. By default this list is generated by the Jupyter Extension.",
                    "scope": "resource"
                },
                "jupyter.notebookFileRoot": {
                    "type": "string",
                    "default": "${fileDirname}",
                    "description": "Set the root directory for loading files for the Interactive window.",
                    "scope": "resource"
                },
                "jupyter.searchForJupyter": {
                    "type": "boolean",
                    "default": true,
                    "description": "Search all installed Python interpreters for a Jupyter installation when starting the Interactive window",
                    "scope": "resource"
                },
                "jupyter.changeDirOnImportExport": {
                    "type": "boolean",
                    "default": false,
                    "description": "When importing or exporting a Jupyter Notebook add a directory change command to allow relative path loading to work.",
                    "scope": "resource"
                },
                "jupyter.useDefaultConfigForJupyter": {
                    "type": "boolean",
                    "default": true,
                    "description": "When running Jupyter locally, create a default empty Jupyter config for the Interactive window",
                    "scope": "resource"
                },
                "jupyter.jupyterInterruptTimeout": {
                    "type": "number",
                    "default": 10000,
                    "description": "Amount of time (in ms) to wait for an interrupt before asking to restart the Jupyter kernel.",
                    "scope": "resource"
                },
                "jupyter.allowInput": {
                    "type": "boolean",
                    "default": true,
                    "description": "Allow the inputting of python code directly into the Interactive window"
                },
                "jupyter.showCellInputCode": {
                    "type": "boolean",
                    "default": true,
                    "description": "Show cell input code.",
                    "scope": "resource"
                },
                "jupyter.collapseCellInputCodeByDefault": {
                    "type": "boolean",
                    "default": true,
                    "description": "Collapse cell input code by default.",
                    "scope": "resource"
                },
                "jupyter.maxOutputSize": {
                    "type": "number",
                    "default": 400,
                    "description": "Maximum size (in pixels) of text output in the Notebook Editor before a scrollbar appears. First enable scrolling for cell outputs in settings.",
                    "scope": "resource"
                },
                "jupyter.alwaysScrollOnNewCell": {
                    "type": "boolean",
                    "default": false,
                    "description": "Automatically scroll the interactive window to show the output of the last statement executed. If false, the interactive window will only automatically scroll if the bottom of the prior cell is visible.",
                    "scope": "resource"
                },
                "jupyter.enableScrollingForCellOutputs": {
                    "type": "boolean",
                    "default": true,
                    "description": "Enables scrolling for large cell outputs in the Notebook Editor. This setting does not apply to the Interactive Window.",
                    "scope": "resource"
                },
                "jupyter.errorBackgroundColor": {
                    "type": "string",
                    "default": "#FFFFFF",
                    "description": "Background color (in hex) for exception messages in the Interactive window.",
                    "scope": "resource",
                    "deprecationMessage": "No longer necessary as the theme colors are used for error messages"
                },
                "jupyter.sendSelectionToInteractiveWindow": {
                    "type": "boolean",
                    "default": false,
                    "description": "When pressing shift+enter, send selected code in a Python file to the Jupyter interactive window as opposed to the Python terminal.",
                    "scope": "resource"
                },
                "jupyter.showJupyterVariableExplorer": {
                    "type": "boolean",
                    "default": true,
                    "description": "Show the variable explorer in the Interactive window.",
                    "deprecationMessage": "This setting no longer applies. It is ignored.",
                    "scope": "resource"
                },
                "jupyter.variableExplorerExclude": {
                    "type": "string",
                    "default": "module;function;builtin_function_or_method;ABCMeta;type",
                    "description": "Types to exclude from showing in the Interactive variable explorer",
                    "scope": "resource"
                },
                "jupyter.codeRegularExpression": {
                    "type": "string",
                    "default": "^(#\\s*%%|#\\s*\\<codecell\\>|#\\s*In\\[\\d*?\\]|#\\s*In\\[ \\])",
                    "description": "Regular expression used to identify code cells. All code until the next match is considered part of this cell.",
                    "scope": "resource"
                },
                "jupyter.defaultCellMarker": {
                    "type": "string",
                    "default": "# %%",
                    "description": "Cell marker used for delineating a cell in a python file.",
                    "scope": "resource"
                },
                "jupyter.markdownRegularExpression": {
                    "type": "string",
                    "default": "^(#\\s*%%\\s*\\[markdown\\]|#\\s*\\<markdowncell\\>)",
                    "description": "Regular expression used to identify markdown cells. All comments after this expression are considered part of the markdown.",
                    "scope": "resource"
                },
                "jupyter.allowLiveShare": {
                    "type": "boolean",
                    "default": true,
                    "description": "Allow the Interactive window to be shared during a Live Share session",
                    "scope": "resource"
                },
                "jupyter.ignoreVscodeTheme": {
                    "type": "boolean",
                    "default": false,
                    "description": "Don't use the VS Code theme in the Interactive window (requires reload of VS Code). This forces the Interactive window to use 'Light +(default light)' and disables matplotlib defaults.",
                    "scope": "resource"
                },
                "jupyter.themeMatplotlibPlots": {
                    "type": "boolean",
                    "default": false,
                    "description": "In the Interactive window and Notebook Editor theme matplotlib outputs to match the VS Code editor theme.",
                    "scope": "resource"
                },
                "jupyter.liveShareConnectionTimeout": {
                    "type": "number",
                    "default": 1000,
                    "description": "Amount of time to wait for guest connections to verify they have the Python extension installed.",
                    "scope": "application"
                },
                "jupyter.decorateCells": {
                    "type": "boolean",
                    "default": true,
                    "description": "Draw a highlight behind the currently active cell.",
                    "scope": "resource"
                },
                "jupyter.enableCellCodeLens": {
                    "type": "boolean",
                    "default": true,
                    "description": "Enables code lens for 'cells' in a python file.",
                    "scope": "resource"
                },
                "jupyter.enableAutoMoveToNextCell": {
                    "type": "boolean",
                    "default": true,
                    "description": "Enables moving to the next cell when clicking on a 'Run Cell' code lens.",
                    "scope": "resource"
                },
                "jupyter.autoPreviewNotebooksInInteractivePane": {
                    "type": "boolean",
                    "deprecationMessage": "No longer supported. Notebooks open directly in their own editor now.",
                    "default": false,
                    "description": "When opening ipynb files, automatically preview the contents in the Interactive window.",
                    "scope": "resource"
                },
                "jupyter.allowUnauthorizedRemoteConnection": {
                    "type": "boolean",
                    "default": false,
                    "description": "Allow for connecting the Interactive window to a https Jupyter server that does not have valid certificates. This can be a security risk, so only use for known and trusted servers.",
                    "scope": "resource"
                },
                "jupyter.enablePlotViewer": {
                    "type": "boolean",
                    "default": true,
                    "description": "Modify plot output so that it can be expanded into a plot viewer window.",
                    "scope": "resource"
                },
                "jupyter.codeLenses": {
                    "type": "string",
                    "default": "jupyter.runcell,  jupyter.runallcellsabove, jupyter.debugcell",
                    "description": "Set of commands to put as code lens above a cell.",
                    "scope": "resource"
                },
                "jupyter.debugCodeLenses": {
                    "type": "string",
                    "default": "jupyter.debugcontinue, jupyter.debugstop, jupyter.debugstepover",
                    "description": "Set of debug commands to put as code lens above a cell while debugging.",
                    "scope": "resource"
                },
                "jupyter.debugpyDistPath": {
                    "type": "string",
                    "default": "",
                    "description": "Path to debugpy bits for debugging cells.",
                    "scope": "resource"
                },
                "jupyter.stopOnFirstLineWhileDebugging": {
                    "type": "boolean",
                    "default": true,
                    "description": "When debugging a cell, stop on the first line.",
                    "scope": "resource"
                },
                "jupyter.remoteDebuggerPort": {
                    "type": "number",
                    "default": -1,
                    "description": "When debugging a cell, open this port on the remote box. If -1 is specified, a random port between 8889 and 9000 will be attempted.",
                    "scope": "resource"
                },
                "jupyter.disableJupyterAutoStart": {
                    "type": "boolean",
                    "default": false,
                    "description": "When true, disables Jupyter from being automatically started for you. You must instead run a cell to start Jupyter.",
                    "scope": "resource"
                },
                "jupyter.textOutputLimit": {
                    "type": "number",
                    "default": 20000,
                    "description": "Limit the amount of text in Interactive cell text output to this value. 0 to allow any amount of characters.",
                    "scope": "resource"
                },
                "jupyter.colorizeInputBox": {
                    "type": "boolean",
                    "default": true,
                    "description": "Whether or not to use the theme's peek color as the background for the input box.",
                    "scope": "resource"
                },
                "jupyter.stopOnError": {
                    "type": "boolean",
                    "default": true,
                    "description": "Stop running cells if a cell throws an exception.",
                    "scope": "resource"
                },
                "jupyter.addGotoCodeLenses": {
                    "type": "boolean",
                    "default": true,
                    "description": "After running a cell, add a 'Goto' code lens on the cell. Note, disabling all code lenses disables this code lens as well.",
                    "scope": "resource"
                },
                "jupyter.variableQueries": {
                    "type": "array",
                    "markdownDescription": "Language to query mapping for returning the list of active variables in a Jupyter kernel. Used by the Variable Explorer in both the Interactive Window and Notebooks. Example:\n```\n[\n  {\n    \"language\": \"python\",\n    \"query\": \"%who_ls\",\n    \"parseExpr\": \"'(\\\\w+)'\"\n  }\n]\n```",
                    "scope": "machine",
                    "examples": [
                        [
                            {
                                "language": "python",
                                "query": "_rwho_ls = %who_ls\\nprint(_rwho_ls)",
                                "parseExpr": "'(\\w+)'"
                            },
                            {
                                "language": "julia",
                                "query": "whos",
                                "parseExpr": "'(\\w+)'"
                            }
                        ]
                    ]
                },
                "jupyter.interactiveWindowMode": {
                    "type": "string",
                    "enum": [
                        "perFile",
                        "single",
                        "multiple"
                    ],
                    "scope": "resource",
                    "description": "Behavior of the Interactive Window. 'perFile' will create a new interactive window for every file that runs a cell. 'single' allows a single window. 'multiple' allows the creation of multiple.",
                    "default": "multiple"
                },
                "jupyter.magicCommandsAsComments": {
                    "type": "boolean",
                    "default": false,
                    "description": "Uncomment shell assignments (#!), line magic (#!%) and cell magic (#!%%) when parsing code cells.",
                    "scope": "resource"
                },
                "jupyter.runMagicCommands": {
                    "type": "string",
                    "default": "",
                    "deprecationMessage": "This setting has been deprecated in favor of 'runStartupCommands'.",
                    "description": "A series of Python instructions or iPython magic commands separated by '\\n' that will be executed when the interactive window loads.",
                    "scope": "application"
                },
                "jupyter.runStartupCommands": {
                    "type": "array",
                    "default": "",
                    "description": "A series of Python instructions or iPython magic commands. Can be either an array of strings or a single string with commands separated by '\\n'. Commands will be silently executed whenever the interactive window loads. For instance, set this to '%load_ext autoreload\\n%autoreload 2' to automatically reload changes made to imported files without having to restart the interactive session.",
                    "scope": "application"
                },
                "jupyter.debugJustMyCode": {
                    "type": "boolean",
                    "default": true,
                    "description": "When debugging, debug just my code.",
                    "scope": "resource"
                }
            }
        },
        "languages": [
            {
                "id": "datafile",
                "extensions": [
                    ".csv"
                ]
            },
            {
                "id": "jupyter",
                "aliases": [
                    "Jupyter",
                    "Notebook"
                ],
                "extensions": [
                    ".ipynb"
                ]
            },
            {
                "id": "raw"
            },
            {
                "id": "julia",
                "aliases": [
                    "Julia",
                    "julia"
                ],
                "extensions": [
                    ".jl"
                ]
            }
        ],
        "notebooks": [
            {
                "type": "jupyter-notebook",
                "displayName": "Jupyter Notebook (preview)",
                "selector": [
                    {
                        "filenamePattern": "*.ipynb"
                    }
                ],
                "priority": "option"
            }
        ],
        "notebookRenderer": [
            {
                "id": "jupyter-ipywidget-renderer",
                "entrypoint": "./out/datascience-ui/ipywidgetsRenderer/ipywidgetsRenderer.js",
                "displayName": "Jupyter IPyWidget Renderer",
                "mimeTypes": [
                    "application/vnd.jupyter.widget-view+json"
                ]
            },
            {
                "id": "jupyter-notebook-renderer",
                "entrypoint": "./out/client_renderer/renderers.js",
                "displayName": "Jupyter Notebook Renderer",
                "requiresMessaging": "optional",
                "mimeTypes": [
                    "application/geo+json",
                    "application/vdom.v1+json",
                    "application/vnd.dataresource+json",
                    "application/vnd.plotly.v1+json",
                    "application/vnd.vega.v2+json",
                    "application/vnd.vega.v3+json",
                    "application/vnd.vega.v4+json",
                    "application/vnd.vega.v5+json",
                    "application/vnd.vegalite.v1+json",
                    "application/vnd.vegalite.v2+json",
                    "application/vnd.vegalite.v3+json",
                    "application/vnd.vegalite.v4+json",
                    "application/x-nteract-model-debug+json",
                    "image/gif",
                    "image/png",
                    "image/jpeg",
                    "text/latex",
                    "text/vnd.plotly.v1+html"
                ]
            }
        ],
        "customEditors": [
            {
                "viewType": "jupyter.notebook.ipynb",
                "displayName": "Jupyter Notebook (custom)",
                "selector": [
                    {
                        "filenamePattern": "*.ipynb"
                    }
                ],
                "priority": "option"
            },
            {
                "viewType": "jupyter-data-wrangler",
                "displayName": "Data Wrangler",
                "selector": [
                    {
                        "filenamePattern": "*.csv"
                    }
                ],
                "priority": "default"
            }
        ],
        "viewsContainers": {
            "panel": [
                {
                    "id": "jupyter-variables",
                    "title": "Jupyter",
                    "icon": "$(notebook)"
                }
            ]
        },
        "views": {
            "jupyter-variables": [
                {
                    "type": "webview",
                    "id": "jupyterViewVariables",
                    "name": "Variables",
                    "when": "jupyter.hasNativeNotebookOpen"
                }
            ]
        }
    },
    "scripts": {
        "package": "gulp clean && gulp prePublishBundle && vsce package -o ms-toolsai-jupyter-insiders.vsix",
        "compile": "tsc -watch -p ./",
        "compiled": "deemon npm run compile",
        "kill-compiled": "deemon --kill npm run compile",
        "compile-webviews-watch": "gulp compile-ipywidgets && cross-env NODE_OPTIONS=--max_old_space_size=9096 webpack --config ./build/webpack/webpack.datascience-ui.config.js --watch",
        "compile-webviews-watchd": "deemon npm run compile-webviews-watch",
        "kill-compile-webviews-watchd": "deemon --kill npm run compile-webviews-watch",
        "build-ipywidgets": "npm run build-ipywidgets-clean && npm run build-ipywidgets-compile && npm run build-ipywidgets-webpack",
        "build-ipywidgets-clean": "node ./src/ipywidgets/scripts/clean.js",
        "build-ipywidgets-compile": "tsc -p ./src/ipywidgets && rimraf ./out/tsconfig.tsbuildinfo && node ./src/ipywidgets/scripts/copyfiles.js",
        "build-ipywidgets-webpack": "cross-env NODE_OPTIONS=--max_old_space_size=9096 webpack --config ./src/ipywidgets/webpack.config.js",
        "checkDependencies": "gulp checkDependencies",
        "postinstall": "node ./build/ci/postInstall.js",
        "test:unittests": "mocha --config ./build/.mocha.unittests.js.json",
        "test:functional": "mocha --require source-map-support/register --config ./build/.mocha.functional.json",
        "test:functional:perf": "node --inspect-brk ./node_modules/mocha/bin/_mocha --require source-map-support/register --config ./build/.mocha.functional.perf.json",
        "test:functional:memleak": "node --inspect-brk ./node_modules/mocha/bin/_mocha --require source-map-support/register --config ./build/.mocha.functional.json",
        "test:functional:parallel": "cross-env VSC_JUPYTER_CI_TEST_PARALLEL=1 node ./build/ci/scripts/runFunctionalTests.js",
        "test:cover:report": "nyc report --reporter=text --reporter=html --reporter=text-summary --reporter=cobertura",
        "preTestJediLSP": "node ./out/test/languageServers/jedi/lspSetup.js",
        "testJediLSP": "node ./out/test/languageServers/jedi/lspSetup.js && cross-env CODE_TESTS_WORKSPACE=src/test VSC_JUPYTER_CI_TEST_GREP='Language Server:' node ./out/test/testBootstrap.js ./out/test/standardTest.js && node ./out/test/languageServers/jedi/lspTeardown.js",
        "pretestVSCode": "cross-env VSC_JUPYTER_CI_TEST_VSC_CHANNEL=insiders node ./out/test/datascience/dsTestSetup.js",
        "testVSCode": "cross-env CODE_TESTS_WORKSPACE=src/test/datascience VSC_JUPYTER_CI_TEST_VSC_CHANNEL=insiders TEST_FILES_SUFFIX=vscode.test VSC_JUPYTER_FORCE_LOGGING=1 VSC_JUPYTER_LOAD_EXPERIMENTS_FROM_FILE=true node ./out/test/testBootstrap.js ./out/test/standardTest.js",
        "pretestNativeNotebooksInVSCode": "cross-env VSC_JUPYTER_CI_TEST_VSC_CHANNEL=insiders VSC_JUPYTER_RUN_NB_TEST=true node ./out/test/datascience/dsTestSetup.js",
        "testNativeNotebooksInVSCode": "cross-env CODE_TESTS_WORKSPACE=src/test/datascience VSC_JUPYTER_CI_TEST_VSC_CHANNEL=insiders VSC_JUPYTER_RUN_NB_TEST=true TEST_FILES_SUFFIX=vscode.test VSC_JUPYTER_FORCE_LOGGING=1 VSC_JUPYTER_LOAD_EXPERIMENTS_FROM_FILE=true node ./out/test/testBootstrap.js ./out/test/standardTest.js",
        "pretestNativeNotebooksWithoutPythonInVSCode": "cross-env VSC_JUPYTER_CI_TEST_VSC_CHANNEL=insiders VSC_JUPYTER_RUN_NB_TEST=true node ./out/test/datascience/dsTestSetup.js",
        "testNativeNotebooksWithoutPythonInVSCode": "cross-env CODE_TESTS_WORKSPACE=src/test/datascience VSC_JUPYTER_CI_TEST_VSC_CHANNEL=insiders VSC_JUPYTER_RUN_NB_TEST=true TEST_FILES_SUFFIX=vscode.test VSC_JUPYTER_FORCE_LOGGING=1 VSC_JUPYTER_LOAD_EXPERIMENTS_FROM_FILE=true VSC_JUPYTER_CI_TEST_GREP=non-python-kernel VSC_JUPYTER_CI_TEST_DO_NOT_INSTALL_PYTHON_EXT=true node ./out/test/testBootstrap.js ./out/test/standardTest.js",
        "testNativeNotebooksAndWebviews": "cross-env CODE_TESTS_WORKSPACE=src/test/datascience VSC_JUPYTER_CI_TEST_VSC_CHANNEL=insiders VSC_JUPYTER_RUN_NB_TEST=true TEST_FILES_SUFFIX=vscode.test VSC_JUPYTER_FORCE_LOGGING=1 VSC_JUPYTER_CI_TEST_GREP=webview-test VSC_JUPYTER_LOAD_EXPERIMENTS_FROM_FILE=true node ./out/test/testBootstrap.js ./out/test/standardTest.js",
        "testPerformance": "node ./out/test/testBootstrap.js ./out/test/performanceTest.js",
        "testSmoke": "node ./out/test/testBootstrap.js ./out/test/smokeTest.js",
        "testSmokeLogged": "cross-env VSC_JUPYTER_FORCE_LOGGING=true VSC_JUPYTER_LOG_FILE=smoke-test.log node --no-force-async-hooks-checks ./out/test/testBootstrap.js ./out/test/smokeTest.js",
        "lint": "eslint -c .eslintrc.js --ext .ts src",
        "prettier-fix": "prettier 'src/**/*.ts*' --write && prettier 'build/**/*.js' --write",
        "clean": "gulp clean",
        "updateBuildNumber": "gulp updateBuildNumber",
        "webpack": "webpack",
        "download-api": "vscode-dts dev",
        "postdownload-api": "vscode-dts main"
    },
    "dependencies": {
        "@enonic/fnv-plus": "^1.3.0",
        "@fluentui/react": "^7.160.1",
        "@jupyter-widgets/base": "^2.0.1",
        "@jupyter-widgets/controls": "^1.5.2",
        "@jupyter-widgets/jupyterlab-manager": "^1.0.2",
        "@jupyter-widgets/output": "^2.0.1",
        "@jupyter-widgets/schema": "^0.4.0",
        "@jupyterlab/coreutils": "^3.1.0",
        "@jupyterlab/services": "^4.2.0",
        "@loadable/component": "^5.12.0",
        "@nteract/messaging": "^7.0.0",
        "@nteract/presentational-components": "^3.4.10",
        "@nteract/transform-dataresource": "^4.3.5",
        "@nteract/transform-geojson": "^3.2.3",
        "@nteract/transform-model-debug": "^3.2.3",
        "@nteract/transform-plotly": "^6.0.0",
        "@nteract/transform-vega": "^7.0.0",
        "@nteract/transforms": "^4.4.7",
        "@octokit/rest": "^18.0.6",
        "@phosphor/widgets": "^1.9.3",
        "ansi-regex": "^4.1.0",
        "ansi-to-html": "^0.6.7",
        "ansi-to-react": "^6.0.8",
        "arch": "^2.1.0",
        "bootstrap": "^4.3.1",
        "bootstrap-less": "^3.3.8",
        "detect-indent": "^6.0.0",
        "diff-match-patch": "^1.0.0",
        "download": "^8.0.0",
        "fast-deep-equal": "^2.0.1",
        "font-awesome": "^4.7.0",
        "fs-extra": "^4.0.3",
        "get-port": "^3.2.0",
        "glob": "^7.1.2",
        "hash.js": "^1.1.7",
        "iconv-lite": "^0.4.21",
        "inversify": "^5.0.1",
        "is-online": "^9.0.0",
        "jsonc-parser": "^2.0.3",
        "lodash": "^4.17.21",
        "log4js": "^6.1.2",
        "md5": "^2.2.1",
        "named-js-regexp": "^1.3.3",
        "node-fetch": "^2.6.1",
        "node-stream-zip": "^1.6.0",
        "onigasm": "^2.2.2",
        "pdfkit": "^0.12.1",
        "plotly.js": "^1.58.4",
        "plotly.js-dist": "^1.58.4",
        "portfinder": "^1.0.25",
        "re-resizable": "^6.5.5",
        "react": "^16.5.2",
        "react-chartjs-2": "^2.11.1",
        "react-data-grid": "^6.0.2-0",
        "react-dom": "^16.5.2",
        "react-draggable": "^4.4.2",
        "react-google-charts": "^3.0.15",
        "react-plotly.js": "^2.5.1",
        "react-redux": "^7.1.1",
        "react-svg-pan-zoom": "^3.1.0",
        "react-svgmt": "^1.1.8",
        "react-virtualized": "^9.21.1",
        "redux": "^4.0.4",
        "redux-logger": "^3.0.6",
        "reflect-metadata": "^0.1.12",
        "remark-parse": "^5.0.0",
        "request": "^2.87.0",
        "request-progress": "^3.0.0",
        "requirejs": "^2.3.6",
        "rxjs": "^6.5.4",
        "rxjs-compat": "^6.5.4",
        "sanitize-filename": "^1.6.3",
        "semver": "^5.5.0",
        "slickgrid": "^2.4.17",
        "stack-trace": "0.0.10",
        "string-argv": "^0.3.1",
        "strip-ansi": "^5.2.0",
        "styled-components": "^5.2.1",
        "svg-inline-react": "^3.1.0",
        "svg-to-pdfkit": "^0.1.8",
        "tcp-port-used": "^1.0.1",
        "tmp": "^0.0.29",
        "typescript-char": "^0.0.0",
        "uint64be": "^1.0.1",
        "underscore": "^1.12.1",
        "unicode": "^10.0.0",
        "untildify": "^3.0.2",
        "uuid": "^3.3.2",
        "vscode-debugprotocol": "^1.28.0",
        "vscode-extension-telemetry": "0.1.4",
        "vscode-jsonrpc": "6.0.0",
        "vscode-languageclient": "7.0.0",
        "vscode-languageserver": "7.0.0",
        "vscode-languageserver-protocol": "3.16.0",
        "vscode-tas-client": "^0.1.17",
        "vsls": "^0.3.1291",
        "winston": "^3.2.1",
        "ws": "^6.0.0",
        "zeromq": "^6.0.0-beta.6"
    },
    "devDependencies": {
        "@actions/core": "^1.2.6",
        "@actions/github": "^4.0.0",
        "@babel/cli": "^7.8.4",
        "@babel/core": "^7.4.4",
        "@babel/plugin-transform-runtime": "^7.4.4",
        "@babel/polyfill": "^7.4.4",
        "@babel/preset-env": "^7.1.0",
        "@babel/preset-react": "^7.0.0",
        "@babel/register": "^7.9.0",
        "@istanbuljs/nyc-config-typescript": "^0.1.3",
        "@octokit/core": "^3.2.4",
        "@octokit/plugin-paginate-rest": "^2.7.0",
        "@octokit/webhooks": "^7.21.0",
        "@purtuga/esm-webpack-plugin": "^1.5.0",
        "@sinonjs/fake-timers": "^6.0.1",
        "@testing-library/react": "^9.4.0",
        "@types/ansi-regex": "^4.0.0",
        "@types/chai": "^4.1.2",
        "@types/chai-arrays": "^1.0.2",
        "@types/chai-as-promised": "^7.1.0",
        "@types/copy-webpack-plugin": "^6.0.0",
        "@types/cors": "^2.8.6",
        "@types/debug": "^4.1.5",
        "@types/dedent": "^0.7.0",
        "@types/del": "^4.0.0",
        "@types/diff-match-patch": "^1.0.32",
        "@types/download": "^6.2.2",
        "@types/enzyme": "^3.1.14",
        "@types/enzyme-adapter-react-16": "^1.0.3",
        "@types/event-stream": "^3.3.33",
        "@types/fs-extra": "^5.0.1",
        "@types/get-port": "^3.2.0",
        "@types/glob": "^5.0.35",
        "@types/html-webpack-plugin": "^3.2.0",
        "@types/iconv-lite": "^0.0.1",
        "@types/jsdom": "^11.12.0",
        "@types/loadable__component": "^5.10.0",
        "@types/loader-utils": "^1.1.3",
        "@types/lodash": "^4.14.104",
        "@types/md5": "^2.1.32",
        "@types/memoize-one": "^4.1.1",
        "@types/mocha": "^5.2.7",
        "@types/nock": "^10.0.3",
        "@types/node": "^10.14.18",
        "@types/node-fetch": "^2.5.7",
        "@types/pdfkit": "^0.11.0",
        "@types/promisify-node": "^0.4.0",
        "@types/react": "^16.4.14",
        "@types/react-dom": "^16.0.8",
        "@types/react-json-tree": "^0.6.8",
        "@types/react-plotly.js": "^2.2.4",
        "@types/react-redux": "^7.1.5",
        "@types/react-virtualized": "^9.21.2",
        "@types/redux-logger": "^3.0.7",
        "@types/request": "^2.47.0",
        "@types/semver": "^5.5.0",
        "@types/shortid": "^0.0.29",
        "@types/sinon": "^7.5.1",
        "@types/sinonjs__fake-timers": "^6.0.1",
        "@types/socket.io": "^2.1.4",
        "@types/stack-trace": "0.0.29",
        "@types/tcp-port-used": "^1.0.0",
        "@types/temp": "^0.8.32",
        "@types/tmp": "0.0.33",
        "@types/untildify": "^3.0.0",
        "@types/uuid": "^3.4.3",
        "@types/vscode-notebook-renderer": "^1.57.7",
        "@types/webpack-bundle-analyzer": "^2.13.0",
        "@types/winreg": "^1.2.30",
        "@types/ws": "^6.0.1",
        "@types/xml2js": "^0.4.2",
        "@typescript-eslint/eslint-plugin": "^3.10.1",
        "@typescript-eslint/eslint-plugin-tslint": "^4.13.0",
        "@typescript-eslint/parser": "^3.10.1",
        "acorn": "^6.4.1",
        "babel-polyfill": "^6.26.0",
        "cache-loader": "^4.1.0",
        "chai": "^4.3.0",
        "chai-arrays": "^2.0.0",
        "chai-as-promised": "^7.1.1",
        "chai-exclude": "^2.0.2",
        "codecov": "^3.7.1",
        "colors": "^1.2.1",
        "copy-webpack-plugin": "^6.2.1",
        "cors": "^2.8.5",
        "cross-env": "^6.0.3",
        "cross-spawn": "^6.0.5",
        "css-loader": "^1.0.1",
        "dedent": "^0.7.0",
        "deemon": "^1.4.0",
        "del": "^3.0.0",
        "enzyme": "^3.7.0",
        "enzyme-adapter-react-16": "^1.6.0",
        "eslint": "^7.17.0",
        "eslint-config-airbnb": "^18.2.0",
        "eslint-config-prettier": "^6.15.0",
        "eslint-plugin-import": "^2.22.1",
        "eslint-plugin-jsdoc": "^31.0.4",
        "eslint-plugin-jsx-a11y": "^6.3.1",
        "eslint-plugin-no-null": "^1.0.2",
        "eslint-plugin-prefer-arrow": "^1.2.2",
        "eslint-plugin-prettier": "^3.1.2",
        "eslint-plugin-react": "^7.22.0",
        "eslint-plugin-react-hooks": "^4.0.0",
        "expose-loader": "^0.7.5",
        "express": "^4.17.1",
        "fast-xml-parser": "^3.16.0",
        "file-loader": "^5.1.0",
        "flat": "^4.0.0",
        "fork-ts-checker-webpack-plugin": "^5.2.0",
        "gulp": "^4.0.0",
        "gulp-azure-storage": "^0.11.1",
        "gulp-filter": "^5.1.0",
        "gulp-rename": "^1.4.0",
        "gulp-typescript": "^4.0.1",
        "html-webpack-plugin": "^3.2.0",
        "husky": "^1.1.2",
        "jsdom": "^15.0.0",
        "less": "^3.9.0",
        "less-loader": "^5.0.0",
        "less-plugin-inline-urls": "^1.2.0",
        "lolex": "^5.1.2",
        "mocha": "^8.1.1",
        "mocha-junit-reporter": "^1.17.0",
        "mocha-multi-reporters": "^1.1.7",
        "monaco-editor": "0.18.1",
        "monaco-editor-textmate": "^2.2.1",
        "monaco-editor-webpack-plugin": "^1.7.0",
        "monaco-textmate": "^3.0.1",
        "nocache": "^2.1.0",
        "nock": "^10.0.6",
        "node-has-native-dependencies": "^1.0.2",
        "node-html-parser": "^1.1.13",
        "nyc": "^15.0.0",
        "postcss": "^7.0.27",
        "postcss-cssnext": "^3.1.0",
        "postcss-import": "^12.0.1",
        "postcss-loader": "^3.0.0",
        "prettier": "^2.0.2",
        "range-inclusive": "^1.0.2",
        "relative": "^3.0.2",
        "remove-files-webpack-plugin": "^1.4.0",
        "rewiremock": "^3.13.0",
        "rimraf": "^3.0.2",
        "sinon": "^8.0.1",
        "socket.io": "^2.3.0",
        "source-map-support": "^0.5.12",
        "style-loader": "^0.23.1",
        "svg-inline-loader": "^0.8.0",
        "terser-webpack-plugin": "^3.1.0",
        "thread-loader": "^2.1.3",
        "transform-loader": "^0.2.4",
        "ts-loader": "^5.3.0",
        "ts-mock-imports": "^1.3.0",
        "ts-mockito": "^2.5.0",
        "ts-node": "^8.3.0",
        "tsconfig-paths-webpack-plugin": "^3.2.0",
        "tslint": "^6.1.3",
        "tslint-config-prettier": "^1.18.0",
        "tslint-eslint-rules": "^5.1.0",
        "tslint-microsoft-contrib": "^5.0.3",
        "tslint-plugin-prettier": "^2.1.0",
        "typemoq": "^2.1.0",
        "typescript": "^4.0.2",
        "typescript-formatter": "^7.1.0",
        "unicode-properties": "^1.3.1",
        "url-loader": "^1.1.2",
        "vsce": "^1.59.0",
        "vscode-dts": "^0.3.1",
        "vscode-test": "^1.4.0",
        "webpack": "^4.37.0",
        "webpack-bundle-analyzer": "^3.6.0",
        "webpack-cli": "^3.1.2",
        "webpack-fix-default-import-plugin": "^1.0.3",
        "why-is-node-running": "^2.0.3",
        "yargs": "^15.4.1",
        "yargs-parser": "^13.1.2"
    },
    "optionalDependencies": {
        "canvas": "^2.7.0",
        "playwright-chromium": "^1.10.0"
    }
}<|MERGE_RESOLUTION|>--- conflicted
+++ resolved
@@ -783,16 +783,6 @@
                 "enablement": "jupyter.dataViewerActive && isWorkspaceTrusted"
             },
             {
-<<<<<<< HEAD
-                "command": "jupyter.refreshDataWrangler",
-                "title": "Refresh Data Wrangler",
-                "category": "Jupyter",
-                "enablement": "jupyter.dataWranglerActive && isWorkspaceTrusted"
-            },
-            {
-                "command": "jupyter.openDataWrangler",
-                "title": "Open Data Wrangler",
-=======
                 "command": "jupyter.interactive.clearAllCells",
                 "title": "%DataScience.interactiveClearAllCells%",
                 "icon": "$(close)",
@@ -821,7 +811,17 @@
                 "command": "jupyter.interactive.exportas",
                 "title": "%DataScience.notebookExport%",
                 "icon": "$(export)",
->>>>>>> a127a52f
+                "category": "Jupyter"
+            },
+            {
+                "command": "jupyter.refreshDataWrangler",
+                "title": "Refresh Data Wrangler",
+                "category": "Jupyter",
+                "enablement": "jupyter.dataWranglerActive && isWorkspaceTrusted"
+            },
+            {
+                "command": "jupyter.openDataWrangler",
+                "title": "Open Data Wrangler",
                 "category": "Jupyter"
             }
         ],
