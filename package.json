--- conflicted
+++ resolved
@@ -66,13 +66,9 @@
         "onCommand:jupyter.selectNativeJupyterUriFromToolBar",
         "onCommand:jupyter.openDataWrangler",
         "onNotebook:jupyter-notebook",
-<<<<<<< HEAD
         "onCustomEditor:jupyter.notebook.ipynb",
-        "onCustomEditor:jupyter-data-wrangler"
-=======
-        "onNotebook:interactive",
-        "onCustomEditor:jupyter.notebook.ipynb"
->>>>>>> e6e92570
+        "onCustomEditor:jupyter-data-wrangler",
+        "onNotebook:interactive"
     ],
     "main": "./out/client/extension",
     "capabilities": {
