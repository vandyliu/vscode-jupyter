--- conflicted
+++ resolved
@@ -704,14 +704,11 @@
                 "command": "jupyter.openVariableView",
                 "title": "%jupyter.command.jupyter.openVariableView.title%",
                 "category": "Jupyter"
-<<<<<<< HEAD
             },
             {
                 "command": "jupyter.TESTCOMMAND",
                 "title": "TESTCOMMAND",
                 "category": "Jupyter"
-=======
->>>>>>> cdb5f31f
             }
         ],
         "menus": {
